--- conflicted
+++ resolved
@@ -56,11 +56,8 @@
     "com.typesafe.akka"      %% "akka-actor"    % akkaV,
     "com.typesafe.akka"      %% "akka-slf4j"    % akkaV,
     "de.heikoseeberger"      %% "akka-sse"      % "2.0.0",
-<<<<<<< HEAD
-=======
     "org.scalactic" %% "scalactic" % "3.0.1",
     "org.scalatest" %% "scalatest" % "3.0.1" % "test",
->>>>>>> b3958667
 //    "ch.qos.logback" % "logback-classic" % "1.0.9",
     "com.typesafe" % "config"  % "1.3.0",
     "org.mongodb"  %% "casbah" % "3.1.1",
