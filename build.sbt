--- conflicted
+++ resolved
@@ -188,15 +188,9 @@
   // WebKeys.packagePrefix in Assets := "public/",
   // managedClasspath in Runtime += (packageBin in Assets).value,
   // Compile the project before generating Eclipse files, so that generated .scala or .class files for Twirl templates are present
-<<<<<<< HEAD
+
   // EclipseKeys.preTasks := Seq(compile in Compile)
 ).enablePlugins(JavaAppPackaging, UniversalPlugin).
-=======
-  EclipseKeys.preTasks := Seq(compile in Compile)
-).enablePlugins(SbtWeb, SbtTwirl
-  // , JavaAppPackaging, UniversalPlugin
-).
->>>>>>> 4c9931f9
   dependsOn(coreJVM)
 
 lazy val functionfinder = project
