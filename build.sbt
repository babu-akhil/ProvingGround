import sbt.Project.projectToRef

lazy val jsProjects = Seq(client)


lazy val commonSettings = Seq(
  version := "0.8",
  organization := "in.ernet.iisc.math",
  scalaVersion := "2.11.5",
  resolvers += "Typesafe Repository" at "http://repo.typesafe.com/typesafe/releases/",
  resolvers += "Akka Snapshot Repository" at "http://repo.akka.io/snapshots/",
  libraryDependencies ++= Seq(
    "org.scala-lang" % "scala-reflect" % scalaVersion.value,
  "org.scala-lang.modules" %% "scala-parser-combinators" % "1.0.3",
  "org.scala-lang.modules" %% "scala-xml" % "1.0.3",
  "org.spire-math" %% "spire" % "0.9.1"
  ),
  scalacOptions ++= Seq("-unchecked", "-deprecation", "-feature")
  )

lazy val jvmSettings = Seq(
  libraryDependencies ++= Seq("com.lihaoyi" %% "ammonite-repl" % "0.2.7" % "test")
  )

lazy val serverSettings = Seq(
  name := "ProvingGround-jvm",
  libraryDependencies ++= Seq("com.typesafe.akka" %% "akka-actor" % "2.4-SNAPSHOT",
  ws,
  "org.reactivemongo" %% "play2-reactivemongo" % "0.10.5.0.akka23",
  "edu.stanford.nlp" % "stanford-corenlp" % "3.4",
  "edu.stanford.nlp" % "stanford-corenlp" % "3.4" classifier "models",
  "edu.stanford.nlp" % "stanford-parser" % "3.4",
  "com.vmunier" %% "play-scalajs-scripts" % "0.2.0",
  "org.webjars" % "jquery" % "1.11.1"
  ),
  scalaJSProjects := jsProjects,
  pipelineStages := Seq(scalaJSProd),
  initialCommands in console := """import provingground._ ; import HoTT._"""
  )

lazy val digressionSettings = Seq(
  name := "ProvingGround-Digressions",
  libraryDependencies ++= Seq("com.typesafe.akka" %% "akka-actor" % "2.4-SNAPSHOT"
  ),
  scalacOptions ++= Seq("-unchecked", "-deprecation", "-feature")
  )

lazy val acSettings = Seq(
  name := "AndrewsCurtis",
  libraryDependencies ++= Seq("com.typesafe.akka" %% "akka-actor" % "2.4-SNAPSHOT"
    ),
  scalacOptions ++= Seq("-unchecked", "-deprecation", "-feature")
  )

lazy val client = project.
  settings(name := "ProvingGround-JS",
  scalaVersion := "2.11.5",
  persistLauncher := true,
  persistLauncher in Test := false,
  sourceMapsDirectories += coreJS.base / "..",
  unmanagedSourceDirectories in Compile := Seq((scalaSource in Compile).value),
  libraryDependencies ++= Seq(
    "org.scala-js" %%% "scalajs-dom" % "0.8.0",
    "com.lihaoyi" %%% "scalatags" % "0.4.6"
    )
  ).
  enablePlugins(ScalaJSPlugin, ScalaJSPlay).
  dependsOn(coreJS)



lazy val core = (crossProject.crossType(CrossType.Pure) in  file("core")).
  settings(commonSettings : _*).
  settings(name := "ProvingGround-Core").
  jsConfigure(_ enablePlugins ScalaJSPlay).
  jsSettings(sourceMapsBase := baseDirectory.value / "..")

lazy val coreJVM = core.jvm
lazy val coreJS = core.js

lazy val functionfinder = project.
  settings(commonSettings: _*).
  settings(name := "ProvingGround-FunctionFinder").
  dependsOn(coreJVM)

lazy val jvm = (project in file("jvm")).enablePlugins(PlayScala).
        settings(commonSettings : _*).
        settings(jvmSettings : _*).
        settings(serverSettings : _*).
        aggregate(jsProjects.map(projectToRef): _*).
<<<<<<< HEAD
        dependsOn(coreJVM).dependsOn(functionfinder) // .dependsOn(andrewscurtis)
=======
        dependsOn(coreJVM).dependsOn(functionfinder).dependsOn(andrewscurtis)
>>>>>>> 3d11cd79

lazy val realfunctions = (project in file("realfunctions")).
        settings(commonSettings : _*).
        settings(jvmSettings : _ *).
        settings(libraryDependencies  ++= Seq(
          // other dependencies here
          "org.scalanlp" %% "breeze" % "0.11.2",
          // native libraries are not included by default. add this if you want them (as of 0.7)
          // native libraries greatly improve performance, but increase jar sizes.
          "org.scalanlp" %% "breeze-natives" % "0.11.2"),
          resolvers ++= Seq(
            // other resolvers here
            // if you want to use snapshot builds (currently 0.12-SNAPSHOT), use this.
            "Sonatype Snapshots" at "https://oss.sonatype.org/content/repositories/snapshots/",
            "Sonatype Releases" at "https://oss.sonatype.org/content/repositories/releases/"
            ),
            name := "RealFunctions")



lazy val digressions = (project in file("digressions")).
  settings(commonSettings : _*).
  settings(digressionSettings : _*).
  dependsOn(coreJVM).dependsOn(jvm).dependsOn(functionfinder)

  EclipseKeys.skipParents in ThisBuild := false

// unmanagedBase in Compile <<= baseDirectory(_ / "scalalib")

lazy val andrewscurtis = (project in file("andrewscurtis")).
  settings(commonSettings : _*).
  settings(jvmSettings : _*).
  settings(acSettings : _*).
  dependsOn(coreJVM)

fork in run := true<|MERGE_RESOLUTION|>--- conflicted
+++ resolved
@@ -88,11 +88,7 @@
         settings(jvmSettings : _*).
         settings(serverSettings : _*).
         aggregate(jsProjects.map(projectToRef): _*).
-<<<<<<< HEAD
-        dependsOn(coreJVM).dependsOn(functionfinder) // .dependsOn(andrewscurtis)
-=======
         dependsOn(coreJVM).dependsOn(functionfinder).dependsOn(andrewscurtis)
->>>>>>> 3d11cd79
 
 lazy val realfunctions = (project in file("realfunctions")).
         settings(commonSettings : _*).
