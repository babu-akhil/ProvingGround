package provingground.andrewscurtis

<<<<<<< HEAD
import provingground.StringParse._

// Play Json imports
//import play.api.libs.json._
//import play.api.libs.iteratee._
//import play.api.libs.json.Json.toJsFieldJsValueWrapper

/*
 * Free group in n generators
 * An element is represented as a word in integers, together with rank of the corresponding group
 * The negative of a number represents the inverse generator.
=======
/*
 * Free group in n generators
 * An element is represented as a word in integers, together with rank of the corresponding group
 * The negative of a number represents the inverse generator
 *
 * Perhaps it would be wise to make the recursive
 * calls tail recursive.
>>>>>>> 83087546
 */
object FreeGroups{
  /**
   * String for a letter, e.g. a, a! (for a inverse)
   */
  def letterString(n : Int) = if (n > 0) ('a' + n -1).toChar.toString +"." else ('a' - n -1).toChar.toString+"!."
<<<<<<< HEAD
  /**
   * unicode string for a letter, e.g. "a" or "\bar{a}"
   */
  def letterUnic(n : Int) = if (n > 0) ('a' + n -1).toChar.toString else ('a' - n -1).toChar.toString+ '\u0305'.toString

  /**
   * A word in a free group.
   * @param ls letters of the words represented as integers; 1 represents a, -1 represents a^{-1}
   */
  case class Word(ls: List[Int]) extends AnyVal{
    /**
     * returns reduced form of a word
     */
    def reduce : Word = ls match {
      case x :: y :: zs if x == -y => Word(zs).reduce
      case x :: ys => x :: Word(ys).reduce
      case _ => this
    }

    /**
     * string representation
     */
    def toPlainString = ((ls map (letterString(_))).foldLeft("")(_+_)).dropRight(1)

    override def toString = if (ls.isEmpty) "1" else toUnicode

    /**
     * unicode representation.
     */
    def toUnicode = ((ls map (letterUnic(_))).foldLeft("")(_+_))

    /**
     * letter prepended to word
     */
    def ::(let : Int) = Word(let :: ls)
    
    /**
     * inverse
     */
    def inv = Word(ls.reverse map ((n) => -n))

    /**
     * inverse
     */
    def ! = inv

    /**
     * returns this to kth power.
     */
=======

  def letterUnic(n : Int) = if (n > 0) ('a' + n -1).toChar.toString else ('a' - n -1).toChar.toString+ '\u0305'.toString

  case class Word(ls: List[Int]) extends AnyVal {

    def reduce : Word = {
      ls match {
        case x :: y :: zs if x == -y => Word(zs).reduce
        case x :: ys => 
          if (Word(ys).isReduced) 
            x :: Word(ys).reduce
          else (x :: Word(ys).reduce).reduce
        case _ => this
      }
    }

    def isReduced = (this == reduce)

    //override def toString = ((ls map (letterString(_))).foldLeft("")(_+_)).dropRight(1)

    override def toString = toUnicode

    def toUnicode = ((ls map (letterUnic(_))).foldLeft("")(_+_))

    def ::(let : Int) = Word(let :: ls)

    def inv = Word(ls.reverse map ((n) => -n))

    def ! = inv

>>>>>>> 83087546
    def pow : Int => Word = {
      case 0 => Word(List())
      case k if k > 0 => Word(List.fill(k)(ls).flatten)
      case k if k < 0 => this.inv.pow(-k)
    }

<<<<<<< HEAD
    /**
     * raise to nth power.
     */
    def ^(n: Int) = pow(n)

    /**
     * multiply and reduce
     */
    def *(that: Word) = Word(ls ++ that.ls).reduce

    /**
     * conjugate
     */
    def conj(that: Word) = that.inv * this * that

    /**
     * conjugate
     */
    def ^(that: Word) = conj(that)

    /**
     * conjugate by a generator (or its inverse)
     */
    def conjGen(k: Int) = Word((-k) :: (ls :+ k)).reduce

    /**
     * conjugate by a generator (or its inverse).
     * @param k index of generator, starting at 1.
     */
    def ^^(k: Int)  = conjGen(k)

    /**
     * largest generator in the free group.
     */
    def maxgen = (ls map (_.abs)).max

    /**
     * remove generators of rank and above.
     */
    def rmvtop(rank : Int) = Word (ls filter (_.abs < rank))
  }

  object Word{
    /**
     * helper for fromString
     */
    def listFromChars(s: List[Char]) : List[Int] = {
      s match {
      case Nil => List()
      case x :: '\u0305' :: tail =>
         (-(x - 'a' + 1)) :: listFromChars(tail)                  
      case x :: tail =>
        (x - 'a' + 1) :: listFromChars(tail)      
    }
    }
    
    /**
     * word from a string.
     */
    def fromString(s: String): Word = if (s=="1") Word(List()) 
      else Word(listFromChars(s.replace("!", "\u0305").replace(" ", "").replace(".", "").toList))
    
    /**
     * word from a string.
     */
    def apply(w: String) = fromString(w)
    
    /**
     * the identity
     */
    val e = Word(List())
  }

  /**
   * weight of a word, for a generation process where we extend with some probability, picking letters at random.
   */
=======
    def ^(n: Int) = pow(n)

    def *(that: Word) = Word(ls ++ that.ls).reduce

    def conj(that: Word) = that.inv * this * that

    def ^(that: Word) = conj(that)

    def conjGen(k: Int) = Word((-k) :: (ls :+ k)).reduce

    def ^^(k: Int)  = conjGen(k)

    def maxgen = (ls map (_.abs)).max

    def rmvtop(rank : Int) = Word (ls filter (_.abs < rank))
  }

>>>>>>> 83087546
  def wordWeight(w : Word, wrdCntn: Double, rank : Double) = (1 - wrdCntn) * math.pow(wrdCntn / (2 * rank), w.ls.length)

  /*
   * Objects involved in Andrews-Curtis evolution : Presentations and Moves
   */
//  trait ACobject

<<<<<<< HEAD
  /**
   * Finite presentation of a group
   * 
   * @param rels relations
   * @param rank number of generators.
   */
  case class Presentation(rels : List[Word], rank : Int){
    /**
     * number of relations
     */
    val sz = rels.length

    /**
     * string without  unicode.
     */
=======
  case class Presentation(rels : List[Word], rank : Int){
    //assert(this.maxgen<=rank)
    val sz = rels.length

>>>>>>> 83087546
    def toPlainString = {
      val gens = (for (j <- 0 to rank-1) yield ('a'+j).toChar.toString).toList.mkString(",")
      val relstring = (for (rel <- rels) yield rel.toPlainString).toList.mkString(",")
      s"<$gens; $relstring>"
    }

<<<<<<< HEAD
    /**
     * unicode string
     */
=======
>>>>>>> 83087546
    def toUnicode = {
      val gens = (for (j <- 0 to rank-1) yield ('a'+j).toChar.toString).toList.mkString(",")
      val relstring = (for (rel <- rels) yield rel.toUnicode).toList.mkString(",")
      s"<$gens; $relstring>"
    }

<<<<<<< HEAD
    /**
     * unicode string
     */
    override def toString = toUnicode

    /**
     * defect of the presentation.
     */
    val defect = rank - sz

    /**
     * largest generator appearing in relation.
     */
    def maxgen = (rels map (_.maxgen)).max

    /**
     * returns presentation with ith element inverted.
     */
=======
    override def toString = toUnicode

    val defect = rank - sz

    def maxgen = (rels map (_.maxgen)).max

>>>>>>> 83087546
    def inv (k : Int) = {
      val result = (0 to sz -1) map {(i) => if (i == k) rels(i).inv else rels(i)}
      Presentation(result.toList, rank)
    }

<<<<<<< HEAD
    /**
     * presentation with kth relation multiplied on the right by the ith relation.
     */
=======
>>>>>>> 83087546
    def rtmult (k : Int, l : Int) = {
      val result = (0 to sz -1) map {(i) => if (i == k) rels(k) * rels(l) else rels(i)}
      Presentation(result.toList, rank)
    }

<<<<<<< HEAD
    /**
     * presentation with kth relation multiplied on the right by the ith relation.
     */
=======
>>>>>>> 83087546
    def lftmult (k : Int, l : Int) = {
      val result = (0 to sz -1) map {(i) => if (i == k) rels(l) * rels(k) else rels(i)}
      Presentation(result.toList, rank)
    }

<<<<<<< HEAD
    /**
     * presentation with kth relation conjugated by generator with index l.
     */
=======
>>>>>>> 83087546
    def conj (k : Int, l : Int) = {
      val result = (0 to sz -1) map {(i) => if (i == k) rels(k)^^l else rels(i)}
      Presentation(result.toList, rank)
    }

<<<<<<< HEAD
    /**
     * Andrews-Curtis stabilization
     */
    def ACstab = Presentation(Word(List(rank+1)) :: rels, rank +1)

    /**
     * Tietze stabilization.
     */
    def ttzStab = Presentation(Word(List()) :: rels, rank)

    /**
     * returns whether Andrews-Curtis stabilized.
     */
    def ACstabilized = rels contains (Word(List(rank+1)))

    /**
     * (unsafe) Andrews-Curtis destabilization.
     */
=======
    def conjRelators (k : Int, l : Int) = {
      val result = (0 to sz -1) map {(i) => if (i == k) rels(k)^rels(l) else rels(i)}
      Presentation(result.toList, rank)
    }

    def ACstab = Presentation(Word(List(rank+1)) :: rels, rank +1)

    def ttzStab = Presentation(Word(List()) :: rels, rank)

    def ACstabilized = rels contains ((w : Word) => w == Word(List(rank+1)))

>>>>>>> 83087546
    def ACdestab = {
      val newrels = rels filter ((w : Word) => w != Word(List(rank+1))) map (_.rmvtop(rank))
      Presentation(newrels, rank -1)
    }
<<<<<<< HEAD
/*
    def toJson = {
      val listlist = rels map (_.ls)
      Json.obj("rank" -> rank, "words" -> listlist)
    }*/
  }
  
  object Presentation{
    /** 
     *  parses string to a presentation.
     */
    def fromString(s: String) = {
      val ss = s.replaceAll("[ <>]", "")
      val genWord :: relWord :: _ = ss.split(";").toList
      val rank = genWord.split(",").length
      val rels = relWord.split(",") map (Word.fromString(_))
      Presentation(rels.toList, rank)
    }
    
    /**
     * gives presentation from rank and strings for words.
     */
    def apply(rank: Int, ws: String*) : Presentation = 
      Presentation(ws.toList map (Word.fromString), rank)
      
    val empty = Presentation(List(), 0)
    
    def trivial(n: Int) = 
      Presentation((1 to n).toList map ((i) => Word(List(i))), n)
  }
  
=======
  }

>>>>>>> 83087546
  def presentationWeight(pres : Presentation, presCntn : Double, wrdCntn : Double) = {
    val wordwts = pres.rels map (wordWeight(_, wrdCntn, pres.rank))
    (1 - presCntn) * math.pow(presCntn, pres.sz) * ((wordwts :\ 1.0)(_ * _))
  }

  /*
   * Empty presentation
   */
  val nullpres = Presentation(List(), 0)

<<<<<<< HEAD
  implicit def writeWord = WriteString.simple[Word]
  
  implicit def writePres = WriteString.simple[Presentation]
  
  implicit def readWord = ReadString(Word.fromString)
  
  implicit def readPres = ReadString(Presentation.fromString)
=======
>>>>>>> 83087546
}<|MERGE_RESOLUTION|>--- conflicted
+++ resolved
@@ -1,18 +1,5 @@
 package provingground.andrewscurtis
 
-<<<<<<< HEAD
-import provingground.StringParse._
-
-// Play Json imports
-//import play.api.libs.json._
-//import play.api.libs.iteratee._
-//import play.api.libs.json.Json.toJsFieldJsValueWrapper
-
-/*
- * Free group in n generators
- * An element is represented as a word in integers, together with rank of the corresponding group
- * The negative of a number represents the inverse generator.
-=======
 /*
  * Free group in n generators
  * An element is represented as a word in integers, together with rank of the corresponding group
@@ -20,64 +7,9 @@
  *
  * Perhaps it would be wise to make the recursive
  * calls tail recursive.
->>>>>>> 83087546
  */
 object FreeGroups{
-  /**
-   * String for a letter, e.g. a, a! (for a inverse)
-   */
   def letterString(n : Int) = if (n > 0) ('a' + n -1).toChar.toString +"." else ('a' - n -1).toChar.toString+"!."
-<<<<<<< HEAD
-  /**
-   * unicode string for a letter, e.g. "a" or "\bar{a}"
-   */
-  def letterUnic(n : Int) = if (n > 0) ('a' + n -1).toChar.toString else ('a' - n -1).toChar.toString+ '\u0305'.toString
-
-  /**
-   * A word in a free group.
-   * @param ls letters of the words represented as integers; 1 represents a, -1 represents a^{-1}
-   */
-  case class Word(ls: List[Int]) extends AnyVal{
-    /**
-     * returns reduced form of a word
-     */
-    def reduce : Word = ls match {
-      case x :: y :: zs if x == -y => Word(zs).reduce
-      case x :: ys => x :: Word(ys).reduce
-      case _ => this
-    }
-
-    /**
-     * string representation
-     */
-    def toPlainString = ((ls map (letterString(_))).foldLeft("")(_+_)).dropRight(1)
-
-    override def toString = if (ls.isEmpty) "1" else toUnicode
-
-    /**
-     * unicode representation.
-     */
-    def toUnicode = ((ls map (letterUnic(_))).foldLeft("")(_+_))
-
-    /**
-     * letter prepended to word
-     */
-    def ::(let : Int) = Word(let :: ls)
-    
-    /**
-     * inverse
-     */
-    def inv = Word(ls.reverse map ((n) => -n))
-
-    /**
-     * inverse
-     */
-    def ! = inv
-
-    /**
-     * returns this to kth power.
-     */
-=======
 
   def letterUnic(n : Int) = if (n > 0) ('a' + n -1).toChar.toString else ('a' - n -1).toChar.toString+ '\u0305'.toString
 
@@ -101,318 +33,114 @@
     override def toString = toUnicode
 
     def toUnicode = ((ls map (letterUnic(_))).foldLeft("")(_+_))
-
+    
     def ::(let : Int) = Word(let :: ls)
-
+    
     def inv = Word(ls.reverse map ((n) => -n))
-
+    
     def ! = inv
-
->>>>>>> 83087546
+    
     def pow : Int => Word = {
       case 0 => Word(List())
-      case k if k > 0 => Word(List.fill(k)(ls).flatten)
-      case k if k < 0 => this.inv.pow(-k)
+      case k if k >0 => Word(List.fill(k)(ls).flatten)
+      case k if k <0 => this.inv.pow(-k)
     }
-
-<<<<<<< HEAD
-    /**
-     * raise to nth power.
-     */
+      
     def ^(n: Int) = pow(n)
-
-    /**
-     * multiply and reduce
-     */
+    
     def *(that: Word) = Word(ls ++ that.ls).reduce
-
-    /**
-     * conjugate
-     */
+    
     def conj(that: Word) = that.inv * this * that
-
-    /**
-     * conjugate
-     */
+    
     def ^(that: Word) = conj(that)
-
-    /**
-     * conjugate by a generator (or its inverse)
-     */
+    
     def conjGen(k: Int) = Word((-k) :: (ls :+ k)).reduce
-
-    /**
-     * conjugate by a generator (or its inverse).
-     * @param k index of generator, starting at 1.
-     */
+    
     def ^^(k: Int)  = conjGen(k)
-
-    /**
-     * largest generator in the free group.
-     */
+    
     def maxgen = (ls map (_.abs)).max
-
-    /**
-     * remove generators of rank and above.
-     */
+    
     def rmvtop(rank : Int) = Word (ls filter (_.abs < rank))
   }
-
-  object Word{
-    /**
-     * helper for fromString
-     */
-    def listFromChars(s: List[Char]) : List[Int] = {
-      s match {
-      case Nil => List()
-      case x :: '\u0305' :: tail =>
-         (-(x - 'a' + 1)) :: listFromChars(tail)                  
-      case x :: tail =>
-        (x - 'a' + 1) :: listFromChars(tail)      
-    }
-    }
-    
-    /**
-     * word from a string.
-     */
-    def fromString(s: String): Word = if (s=="1") Word(List()) 
-      else Word(listFromChars(s.replace("!", "\u0305").replace(" ", "").replace(".", "").toList))
-    
-    /**
-     * word from a string.
-     */
-    def apply(w: String) = fromString(w)
-    
-    /**
-     * the identity
-     */
-    val e = Word(List())
-  }
-
-  /**
-   * weight of a word, for a generation process where we extend with some probability, picking letters at random.
-   */
-=======
-    def ^(n: Int) = pow(n)
-
-    def *(that: Word) = Word(ls ++ that.ls).reduce
-
-    def conj(that: Word) = that.inv * this * that
-
-    def ^(that: Word) = conj(that)
-
-    def conjGen(k: Int) = Word((-k) :: (ls :+ k)).reduce
-
-    def ^^(k: Int)  = conjGen(k)
-
-    def maxgen = (ls map (_.abs)).max
-
-    def rmvtop(rank : Int) = Word (ls filter (_.abs < rank))
-  }
-
->>>>>>> 83087546
+  
   def wordWeight(w : Word, wrdCntn: Double, rank : Double) = (1 - wrdCntn) * math.pow(wrdCntn / (2 * rank), w.ls.length)
-
+  
   /*
    * Objects involved in Andrews-Curtis evolution : Presentations and Moves
    */
 //  trait ACobject
-
-<<<<<<< HEAD
-  /**
-   * Finite presentation of a group
-   * 
-   * @param rels relations
-   * @param rank number of generators.
-   */
+  
   case class Presentation(rels : List[Word], rank : Int){
-    /**
-     * number of relations
-     */
     val sz = rels.length
-
-    /**
-     * string without  unicode.
-     */
-=======
-  case class Presentation(rels : List[Word], rank : Int){
-    //assert(this.maxgen<=rank)
-    val sz = rels.length
-
->>>>>>> 83087546
+    
     def toPlainString = {
-      val gens = (for (j <- 0 to rank-1) yield ('a'+j).toChar.toString).toList.mkString(",")
-      val relstring = (for (rel <- rels) yield rel.toPlainString).toList.mkString(",")
-      s"<$gens; $relstring>"
+      val gens = (for (j <- 0 to rank-1) yield ('a'+j).toChar.toString).foldLeft("")((x ,y) => x + ","+ y)
+      val relstring = (for (rel <- rels) yield rel.toString).foldLeft("")((x ,y) => x + ", "+ y)
+      "<"+gens.drop(1)+"; "+relstring.drop(2)+">"
     }
-
-<<<<<<< HEAD
-    /**
-     * unicode string
-     */
-=======
->>>>>>> 83087546
+    
     def toUnicode = {
-      val gens = (for (j <- 0 to rank-1) yield ('a'+j).toChar.toString).toList.mkString(",")
-      val relstring = (for (rel <- rels) yield rel.toUnicode).toList.mkString(",")
-      s"<$gens; $relstring>"
+      val gens = (for (j <- 0 to rank-1) yield ('a'+j).toChar.toString).foldLeft("")((x ,y) => x + ","+ y)
+      val relstring = (for (rel <- rels) yield rel.toUnicode).foldLeft("")((x ,y) => x + ", "+ y)
+      "<"+gens.drop(1)+"; "+relstring.drop(2)+">"
     }
-
-<<<<<<< HEAD
-    /**
-     * unicode string
-     */
+    
     override def toString = toUnicode
-
-    /**
-     * defect of the presentation.
-     */
+    
     val defect = rank - sz
-
-    /**
-     * largest generator appearing in relation.
-     */
+    
     def maxgen = (rels map (_.maxgen)).max
-
-    /**
-     * returns presentation with ith element inverted.
-     */
-=======
-    override def toString = toUnicode
-
-    val defect = rank - sz
-
-    def maxgen = (rels map (_.maxgen)).max
-
->>>>>>> 83087546
+    
     def inv (k : Int) = {
       val result = (0 to sz -1) map {(i) => if (i == k) rels(i).inv else rels(i)}
       Presentation(result.toList, rank)
     }
-
-<<<<<<< HEAD
-    /**
-     * presentation with kth relation multiplied on the right by the ith relation.
-     */
-=======
->>>>>>> 83087546
+    
     def rtmult (k : Int, l : Int) = {
       val result = (0 to sz -1) map {(i) => if (i == k) rels(k) * rels(l) else rels(i)}
       Presentation(result.toList, rank)
     }
-
-<<<<<<< HEAD
-    /**
-     * presentation with kth relation multiplied on the right by the ith relation.
-     */
-=======
->>>>>>> 83087546
+    
     def lftmult (k : Int, l : Int) = {
       val result = (0 to sz -1) map {(i) => if (i == k) rels(l) * rels(k) else rels(i)}
       Presentation(result.toList, rank)
     }
-
-<<<<<<< HEAD
-    /**
-     * presentation with kth relation conjugated by generator with index l.
-     */
-=======
->>>>>>> 83087546
+    
     def conj (k : Int, l : Int) = {
       val result = (0 to sz -1) map {(i) => if (i == k) rels(k)^^l else rels(i)}
       Presentation(result.toList, rank)
     }
 
-<<<<<<< HEAD
-    /**
-     * Andrews-Curtis stabilization
-     */
-    def ACstab = Presentation(Word(List(rank+1)) :: rels, rank +1)
-
-    /**
-     * Tietze stabilization.
-     */
-    def ttzStab = Presentation(Word(List()) :: rels, rank)
-
-    /**
-     * returns whether Andrews-Curtis stabilized.
-     */
-    def ACstabilized = rels contains (Word(List(rank+1)))
-
-    /**
-     * (unsafe) Andrews-Curtis destabilization.
-     */
-=======
     def conjRelators (k : Int, l : Int) = {
       val result = (0 to sz -1) map {(i) => if (i == k) rels(k)^rels(l) else rels(i)}
       Presentation(result.toList, rank)
     }
 
     def ACstab = Presentation(Word(List(rank+1)) :: rels, rank +1)
-
+    
     def ttzStab = Presentation(Word(List()) :: rels, rank)
-
+    
     def ACstabilized = rels contains ((w : Word) => w == Word(List(rank+1)))
-
->>>>>>> 83087546
+    
     def ACdestab = {
       val newrels = rels filter ((w : Word) => w != Word(List(rank+1))) map (_.rmvtop(rank))
       Presentation(newrels, rank -1)
     }
-<<<<<<< HEAD
-/*
+   /* 
     def toJson = {
       val listlist = rels map (_.ls)
       Json.obj("rank" -> rank, "words" -> listlist)
     }*/
   }
   
-  object Presentation{
-    /** 
-     *  parses string to a presentation.
-     */
-    def fromString(s: String) = {
-      val ss = s.replaceAll("[ <>]", "")
-      val genWord :: relWord :: _ = ss.split(";").toList
-      val rank = genWord.split(",").length
-      val rels = relWord.split(",") map (Word.fromString(_))
-      Presentation(rels.toList, rank)
-    }
-    
-    /**
-     * gives presentation from rank and strings for words.
-     */
-    def apply(rank: Int, ws: String*) : Presentation = 
-      Presentation(ws.toList map (Word.fromString), rank)
-      
-    val empty = Presentation(List(), 0)
-    
-    def trivial(n: Int) = 
-      Presentation((1 to n).toList map ((i) => Word(List(i))), n)
-  }
-  
-=======
-  }
-
->>>>>>> 83087546
   def presentationWeight(pres : Presentation, presCntn : Double, wrdCntn : Double) = {
     val wordwts = pres.rels map (wordWeight(_, wrdCntn, pres.rank))
     (1 - presCntn) * math.pow(presCntn, pres.sz) * ((wordwts :\ 1.0)(_ * _))
   }
-
+  
   /*
    * Empty presentation
    */
   val nullpres = Presentation(List(), 0)
-
-<<<<<<< HEAD
-  implicit def writeWord = WriteString.simple[Word]
   
-  implicit def writePres = WriteString.simple[Presentation]
-  
-  implicit def readWord = ReadString(Word.fromString)
-  
-  implicit def readPres = ReadString(Presentation.fromString)
-=======
->>>>>>> 83087546
 }