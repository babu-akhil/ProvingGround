--- conflicted
+++ resolved
@@ -1,9 +1,9 @@
 package provingground.andrewscurtis
 
 // Play Json imports
-//import play.api.libs.json._
-//import play.api.libs.iteratee._
-//import play.api.libs.json.Json.toJsFieldJsValueWrapper
+import play.api.libs.json._
+import play.api.libs.iteratee._
+import play.api.libs.json.Json.toJsFieldJsValueWrapper
 
 /*
  * Free group in n generators
@@ -115,15 +115,11 @@
       val newrels = rels filter ((w : Word) => w != Word(List(rank+1))) map (_.rmvtop(rank))
       Presentation(newrels, rank -1)
     }
-<<<<<<< HEAD
 
-=======
-   /* 
->>>>>>> 3d11cd79
     def toJson = {
       val listlist = rels map (_.ls)
       Json.obj("rank" -> rank, "words" -> listlist)
-    }*/
+    }
   }
 
   def presentationWeight(pres : Presentation, presCntn : Double, wrdCntn : Double) = {
