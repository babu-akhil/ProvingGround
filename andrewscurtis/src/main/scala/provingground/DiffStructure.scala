--- conflicted
+++ resolved
@@ -7,59 +7,39 @@
 import provingground.andrewscurtis.Moves._
 
 object DiffStructure {
-  /*
-   * Type aliases
-   */
 
-<<<<<<< HEAD
-  type FD[X] = FiniteDistribution[X]
-  type M = AtomicMove
-  type V = Moves
-  type P = Presentation
-=======
   def genMoveFn(mf: AtomicMove) = MoveFn(mf)
->>>>>>> fdd25938
 
-  def genMoveFn(mf: M) = moveFn(mf)
-
-  def genWtDyn(mf: M) = {
-    val wtdyn = weightedDyn[M, FD[V]]
+  def genWtDyn(mf: AtomicMove) = {
+    val wtdyn = weightedDyn[AtomicMove, FiniteDistribution[Moves]]
     wtdyn(mf, genMoveFn(mf))
   }
 
-  def genCollection(lst: List[M]) = lst map genWtDyn
+  def genCollection(lst: List[AtomicMove]) = lst map genWtDyn
 
-<<<<<<< HEAD
-  def addCollection(lst: List[M]) = vbigsum(genCollection(lst))
-=======
   def addCollection(lst: List[AtomicMove]) = vBigSum(genCollection(lst))
->>>>>>> fdd25938
 
-  def genExtendM(lst: List[M]) = extendM(addCollection(lst))
+  def genExtendM(lst: List[AtomicMove]) = extendM(addCollection(lst))
 
-  def iterateDiff(lst: List[M], iterations: Int = 5) = iterate(genExtendM(lst))(iterations)
+  def iterateDiff(lst: List[AtomicMove], iterations: Int = 5) = iterate(genExtendM(lst))(iterations)
 
-<<<<<<< HEAD
-  def genPresentationMoveFn(rank: Int) = moveFn(Moves.actOnTriv(rank)(_: V))
-=======
   def genPresentationMoveFn(rank: Int) = MoveFn(Moves.actOnTriv(rank)(_: Moves))
->>>>>>> fdd25938
 
-  def genProjectionMap(rank: Int, iterations: Int = 5)(lst: List[M]) = {
+  def genProjectionMap(rank: Int, iterations: Int = 5)(lst: List[AtomicMove]) = {
     iterateDiff(lst, iterations) andthen projectV andthen genPresentationMoveFn(rank)
   }
 
-  def getFeedback(presCntn: Double, wrdCntn: Double, scale: Double = 1)(dist: FD[P]) = {
-    val baseweight = presentationWeight(_: P, presCntn, wrdCntn)
+  def getFeedback(presCntn: Double, wrdCntn: Double, scale: Double = 1)(dist: FiniteDistribution[Presentation]) = {
+    val baseweight = presentationWeight(_: Presentation, presCntn, wrdCntn)
     dist.feedback(baseweight) * scale
   }
 
-  def conjugateByFeedback(presCntn: Double, wrdCntn: Double, scale: Double = 1)(rank: Int, iterations: Int = 5)(lst: List[M]) = {
+  def conjugateByFeedback(presCntn: Double, wrdCntn: Double, scale: Double = 1)(rank: Int, iterations: Int = 5)(lst: List[AtomicMove]) = {
     val projectionMap = genProjectionMap(rank, iterations)(lst)
-    projectionMap.^:(getFeedback(presCntn, wrdCntn, scale)(_: FD[P]))
+    projectionMap.^:(getFeedback(presCntn, wrdCntn, scale)(_: FiniteDistribution[Presentation]))
   }
 
-  def genDynamics(conjFunc: ((FD[M], FD[V])) => (FD[M], FD[V]))(orig: (FD[M], FD[V])) = {
+  def genDynamics(conjFunc: ((FiniteDistribution[AtomicMove], FiniteDistribution[Moves])) => (FiniteDistribution[AtomicMove], FiniteDistribution[Moves]))(orig: (FiniteDistribution[AtomicMove], FiniteDistribution[Moves])) = {
     val sumRes = conjFunc(orig)
     (orig._1 ++ sumRes._1, orig._2 ++ sumRes._2)
   }
