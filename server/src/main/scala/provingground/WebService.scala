--- conflicted
+++ resolved
@@ -165,8 +165,6 @@
     }
   }
 
-<<<<<<< HEAD
-  val route = testRoute ~ BaseServer.route ~ AmmServer.route // ~ TimeServer.route
   val indexHTML =
 """
 <!DOCTYPE html>
@@ -207,15 +205,13 @@
 </html>
 """
 
-}
-
-=======
+
   val AmmServer = new AmmService(scriptsDir, objectsDir)
 
   val route = htmlRoute ~ BaseServer.route ~ AmmServer.route // ~ TimeServer.route
-}
-
->>>>>>> 4c9931f9
+
+}
+
 // import akka.NotUsed
 // import akka.actor.ActorSystem
 // import akka.http.scaladsl.Http
