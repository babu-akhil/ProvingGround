--- conflicted
+++ resolved
@@ -26,12 +26,6 @@
         (head +: prev, residue)
     }
 
-<<<<<<< HEAD
-    case class RecAppFailException(name: Name,
-                  args: Vector[Expr],
-                  exp: Expr,
-                  vars: Vector[Term]) extends Exception("Lean optimization failed")
-=======
   import upickle.default._, upickle.Js
 
   import translation._, TermJson._
@@ -64,7 +58,6 @@
       "indmods" -> jsTermIndMod(parser)
     )
 
->>>>>>> a4e54554
 }
 
 class LeanParser(mods: Vector[Modification]) {
