--- conflicted
+++ resolved
@@ -149,7 +149,6 @@
     )((ns) => ns.succ)
 
   def loggedBuffer(init: FD[Term],
-<<<<<<< HEAD
                sampleSize: Int,
                derSampleSize: Int,
                epsilon: Double,
@@ -165,33 +164,12 @@
                  buf
                }
 
-  case class NextSample(p: FD[Term], size: Int, derTotalSize: Int, sc: Double, epsilon: Double, inertia: Double, typWeight: Double = 0.2) {
-=======
-                   sampleSize: Int,
-                   derSampleSize: Int,
-                   epsilon: Double,
-                   sc: Double,
-                   inertia: Double) = {
-    val it = loggedIterator(init,
-                            sampleSize: scala.Int,
-                            derSampleSize: scala.Int,
-                            epsilon: scala.Double,
-                            sc: scala.Double,
-                            inertia: scala.Double)
-    val buf = scala.collection.mutable.ArrayBuffer[NextSample]()
-    Future {
-      it.foreach((ns) => buf.append(ns))
-    }
-    buf
-  }
-
   case class NextSample(p: FD[Term],
                         size: Int,
                         derTotalSize: Int,
                         sc: Double,
                         epsilon: Double,
                         inertia: Double) {
->>>>>>> 98e58ac8
     lazy val init = d.hFunc(sc)(p)
 
     lazy val nextSamp = sample(init, size)
