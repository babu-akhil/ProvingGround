package provingground

import provingground.HoTT._
import provingground.Contexts._
import Families._
import provingground.InductiveTypes._
//import provingground.Context.Context.empty

import scala.reflect.runtime.universe.{Try => UnivTry, Function => FunctionUniv, _}
import annotation._

/**
 * Recursion and induction for inductive types.
 *
 * Recursion and induction are given in two ways:
 * * A context for each constructor, from which an identity is generated given an rhs: the kappaCtx maybe the better one for this.
 * * A formal recursion/induction function.
 *
 *
 */
object Recursion{

  /**
   * argument of the lhs of an equation corresponding to a specific constructor.
   *
   *  @param cnstr constructor
   *
   *  @param vars variable names to be applied to the constructor.
   */
  case class CnstrLHS(cnstr: Constructor, vars: List[AnySym]){
    /**
     * the argument of the lhs of identities for this constructor, which is a
     * term of type W obtained by applying the constructor to terms with given names.
     *
     */
    val arg = foldnames(cnstr.cons, vars)

    def varterms(W : Typ[Term]) = symbTerms(cnstr.pattern, vars, W)
    /**
     * Context for recursion
     * The type of this is also used for recursion
     */
    def recCtx[U <: Term](f: => Func[Term, U]) : Context[Term, Term] = {
      cnstrRecContext[Term](f, cnstr.pattern, vars,f.dom, f.codom)(Context.empty[Term])
    }

    /**
     * A formal object representing the type of the recursion function.
     */
    def recCtxVar(f: => Func[Term, Term]) : Term  = {
      recCtxTyp(f).symbObj(RecInduced(cnstr.cons, f))
    }

    /**
     * HoTT type of the recursion function
     */
    def recCtxTyp(f: => Func[Term, Term]) : Typ[Term]  = {
      recCtx(f)(f.codom)
    }
<<<<<<< HEAD
    
    def recCtxIdRHS(f: => Func[Term, Term]) = recCtx(f).foldinSym(f.codom)(recCtxVar(f))
    
=======

    def recCtxIdRHS(f: => FuncObj[Term, Term]) = recCtx(f).foldinSym(f.codom)(recCtxVar(f))

>>>>>>> 6ba7dcfc
    /**
     * context for inductive definitions.
     */
    def indCtx[U <: Term](f: => FuncLike[Term, U]) : Context[Term, Term] = {
      cnstrIndContext[Term, Term](f, cnstr.pattern, vars,f.dom, f.depcodom)(Context.empty[Term])
    }

    /**
     * HoTT type of the induction function
     */
    def indCtxTyp(f: => FuncLike[Term, Term]) : Typ[Term]  = {
      indCtx(f)(f.depcodom(arg))
    }

    def indCtxVar(f: => FuncLike[Term, Term]) : Term  = {
      indCtxTyp(f).symbObj(IndInduced(cnstr.cons, f))
    }

    def indCtxIdRHS(f: => FuncLike[Term, Term]) = indCtx(f).foldinSym(f.depcodom(arg))(indCtxVar(f))

    /**
     * change for building a kappa-context for recursion
     */
    private def kappaChange(f: => Func[Term, Term]) : Change[Term] = (varname, ptn, ctx) => {
    val x = ptn(f.dom).symbObj(varname)
    val fx = (ptn.induced(f.dom, f.codom)(f))(x)
    x /: (fx |: ctx)
    	}

    /**
     * kappa-context for recursion, with f(n) etc. additional constants for parsing, but not variables.
     */
    def recKappaCtx(f: => Func[Term, Term]) : Context[Term, Term] = {
      cnstrContext[Term](cnstr.pattern, vars,f.dom, kappaChange(f))(Context.empty[Term])
    }

    /**
     * change for building a kappa-context for recursion
     */
    private def kappaIndChange(f: => FuncLike[Term, Term]) : Change[Term] = (varname, ptn, ctx) => {
    val x = ptn(f.dom).symbObj(varname)
    val fx = ptn.inducedDep(f.dom, f.depcodom)(f)(x)
     x /: (fx |: ctx)
    	}

    /**
     * kappa-context for induction, with f(n) etc. additional constants for parsing, but not variables.
     */
    def indKappaCtx(f: => FuncLike[Term, Term]) : Context[Term, Term] = {
      cnstrContext[Term](cnstr.pattern, vars,f.dom, kappaIndChange(f))(Context.empty[Term])
    }

    /**
     * identity corresponding to the given constructor for a recursive definition.
     */
<<<<<<< HEAD
    def recIdentity(f: => Func[Term, Term])(rhs: Term) = DefnEqual(f(arg), rhs, varterms(f.dom))
    
=======
    def recIdentity(f: => FuncObj[Term, Term])(rhs: Term) = DefnEqual(f(arg), rhs, varterms(f.dom))

>>>>>>> 6ba7dcfc
    /**
     * identity corresponding to the given constructor for an inductive definition.
     */
    def indIdentity(f: => FuncLike[Term, Term])(rhs: Term) = DefnEqual(f(arg), rhs, varterms(f.dom))
  }

   /**
   * Change in context for a TypPattern (i.e., simple pattern ending in W).
   * Should allow for dependent types when making a lambda.
   */
  private def recContextChange[V<: Term](f : => (FuncLike[Term, Term]),
        W : Typ[Term], X : Typ[V]) : (AnySym, FmlyPtnLike, Context[Term, V]) => Context[Term, V] = (varname, ptn, ctx) => {
    val x = ptn(W).symbObj(varname)
    val fx = ptn.induced(W, X)(f)(x)
    x /: fx /: ctx
  }


    /**
   * Change in context  for Induction for a TypPattern
   */
  private def indContextChange[V<: Term](f : => (FuncLike[Term, Term]),
      W : Typ[V], Xs : Term => Typ[V]) : (AnySym, FmlyPtnLike, Context[Term, V]) => Context[Term, V] = (varname, ptn, ctx) =>   {
    val x =  ptn(W).symbObj(varname)
    val fx = ptn.inducedDep(W, Xs)(f)(x)
    x /: fx /: ctx
  }

  /**
   * change in contexts given a type-pattern and a variable name.
   */
  private type Change[V <: Term] = (AnySym, FmlyPtnLike, Context[Term, V]) => Context[Term, V]

  /**
   * Returns the context for a poly-pattern given change in context for a type-pattern.
   * Recursively defined as a change, applied  by default to an empty context.
   * Note that as both contexts and Poly-patterns are built right to left, it is natural to get consistency.
   *
   * @param ctx accumulator for context.
   *
   *
   */
  def cnstrContext[V<: Term](
      ptn : PolyPtn[Term], varnames : List[AnySym],
      W : Typ[V],
      change: Change[V])(ctx: Context[Term, V] = Context.empty[Term]) : Context[Term, V] = {
    ptn match {
      case IdW => ctx // the final co-domain. We have just this for constant constructors.
      case FuncPtn(tail, head) =>
        val headctx = cnstrContext(head, varnames.tail, W, change)(ctx)
        change(varnames.head, tail, headctx)
      case CnstFncPtn(tail , head) =>
        val x = tail.symbObj(varnames.head)
        val headctx = cnstrContext(head, varnames.tail, W, change)(ctx)
        x /: headctx
      case DepFuncPtn(tail, headfibre , _) =>
        val x : Term = tail(W).symbObj(varnames.head)
        val headctx = cnstrContext(headfibre(x), varnames.tail, W, change)(ctx)
        change(varnames.head, tail, headctx)
      case CnstDepFuncPtn(tail, headfibre , _) =>
        val x = tail.symbObj(varnames.head)
        val headctx = cnstrContext(headfibre(x), varnames.tail, W, change)(ctx)
        x /: headctx
    }
  }

  /**
   * returns symbolic terms of type according to a poly-pattern
   */
  private def symbTerms(ptn : PolyPtn[Term], varnames : List[AnySym],
      W : Typ[Term], accum: List[Term] = List()) : List[Term] = ptn match {
    case IdW => accum
    case FuncPtn(tail, head) =>
      val x = tail(W).symbObj(varnames.head)
      symbTerms(head, varnames.tail, W, x :: accum)
    case CnstFncPtn(tail , head) =>
      val x = tail.symbObj(varnames.head)
      symbTerms(head, varnames.tail, W, x :: accum)
    case DepFuncPtn(tail, headfibre , _) =>
      val x : Term = tail(W).symbObj(varnames.head)
      symbTerms(headfibre(x), varnames.tail, W, x :: accum)
    case CnstDepFuncPtn(tail, headfibre , _) =>
      val x : Term = tail.symbObj(varnames.head)
      symbTerms(headfibre(x), varnames.tail, W, x :: accum)
  }

  /**
   *  context for recursive definition for a constructor.
   */
  def cnstrRecContext[V<: Term](f : => (FuncLike[Term, Term]),
      ptn : PolyPtn[Term], varnames : List[AnySym],
      W : Typ[V],
      X : Typ[V])(ctx: Context[Term, V] = Context.empty[Term]) : Context[Term, V] = {
    val change = recContextChange[V](f, W, X)
    cnstrContext(ptn, varnames, W, change)(ctx)
  }

  /**
   *  context for inductive definition for a constructor.
   */
  def cnstrIndContext[V<: Term, U <: Term](f : => (FuncLike[Term, Term]),
      ptn : PolyPtn[U], varnames : List[AnySym],
      W : Typ[V],
      Xs :  Term => Typ[V])(ctx: Context[Term, V]) : Context[Term, V] = {
    val change = indContextChange[V](f, W, Xs)
    cnstrContext(ptn, varnames, W, change)(ctx)
  }




  /**
   * formal symbol
   */
  case class RecInduced(cons : Term, func: Term => Term) extends AnySym

  /**
   * formal symbol
   */
  case class IndInduced(cons: Term, func: Term => Term) extends AnySym

  /**
   * Identities satisfied by the recursion function from f.dom to f.codom.
   */
  case class RecDefinition(f: Func[Term, Term], cs: List[CnstrLHS]){
    val types = for (c <- cs) yield c.recCtxTyp(f)
    val typ = (types :\ f.typ)(_ ->: _)
    val recfn = typ.symbObj(RecSymbol(f.dom, f.codom))

    val consvars = cs map (_.recCtxVar(f))
    val freevars = f :: consvars

    val identitites = cs map ((c) => {
      val lhs = foldterms(recfn, consvars :+ c.arg)
      val rhs = c.recCtxIdRHS(f)
      DefnEqual(lhs, rhs, freevars)
    })
  }

  /**
   * Identities satisfied by the induction dependent function from f.dom to f.depcodom.
   */
  case class IndDefinition(f: FuncLike[Term, Term], cs: List[CnstrLHS]){
    val types = for (c <- cs) yield c.indCtxTyp(f)
    val typ = (types :\ f.typ)(_ ->: _)
    val recfn = typ.symbObj(IndSymbol(f.dom, f.depcodom))

    val consvars = cs map (_.indCtxVar(f))
    val freevars = f :: consvars

    val identitites = cs map ((c) => {
      val lhs = foldterms(recfn, consvars :+ c.arg)
      val rhs = c.indCtxIdRHS(f)
      DefnEqual(lhs, rhs, freevars)
    })
  }


  /**
   * symbolic object for defining a recursion function for functions from W to X.
   */
  case class RecSymbol(W : Typ[Term], X : Typ[Term]) extends AnySym

  /**
   * symbolic object for defining an induction function for dependent functions from W to Xs(w: W).
   */
  case class IndSymbol(W : Typ[Term], Xs : Term => Typ[Term]) extends AnySym


}<|MERGE_RESOLUTION|>--- conflicted
+++ resolved
@@ -11,70 +11,64 @@
 
 /**
  * Recursion and induction for inductive types.
- *
+ * 
  * Recursion and induction are given in two ways:
  * * A context for each constructor, from which an identity is generated given an rhs: the kappaCtx maybe the better one for this.
  * * A formal recursion/induction function.
- *
- *
+ * 
+ * 
  */
 object Recursion{
-
+  
   /**
    * argument of the lhs of an equation corresponding to a specific constructor.
-   *
+   * 
    *  @param cnstr constructor
-   *
-   *  @param vars variable names to be applied to the constructor.
+   *  
+   *  @param vars variable names to be applied to the constructor. 
    */
   case class CnstrLHS(cnstr: Constructor, vars: List[AnySym]){
     /**
      * the argument of the lhs of identities for this constructor, which is a
      * term of type W obtained by applying the constructor to terms with given names.
-     *
+     * 
      */
     val arg = foldnames(cnstr.cons, vars)
-
+    
     def varterms(W : Typ[Term]) = symbTerms(cnstr.pattern, vars, W)
     /**
      * Context for recursion
-     * The type of this is also used for recursion
+     * The type of this is also used for recursion 
      */
     def recCtx[U <: Term](f: => Func[Term, U]) : Context[Term, Term] = {
       cnstrRecContext[Term](f, cnstr.pattern, vars,f.dom, f.codom)(Context.empty[Term])
     }
-
+    
     /**
      * A formal object representing the type of the recursion function.
      */
     def recCtxVar(f: => Func[Term, Term]) : Term  = {
       recCtxTyp(f).symbObj(RecInduced(cnstr.cons, f))
     }
-
+    
     /**
      * HoTT type of the recursion function
      */
     def recCtxTyp(f: => Func[Term, Term]) : Typ[Term]  = {
       recCtx(f)(f.codom)
     }
-<<<<<<< HEAD
     
     def recCtxIdRHS(f: => Func[Term, Term]) = recCtx(f).foldinSym(f.codom)(recCtxVar(f))
     
-=======
-
-    def recCtxIdRHS(f: => FuncObj[Term, Term]) = recCtx(f).foldinSym(f.codom)(recCtxVar(f))
-
->>>>>>> 6ba7dcfc
     /**
      * context for inductive definitions.
      */
     def indCtx[U <: Term](f: => FuncLike[Term, U]) : Context[Term, Term] = {
       cnstrIndContext[Term, Term](f, cnstr.pattern, vars,f.dom, f.depcodom)(Context.empty[Term])
     }
-
-    /**
-     * HoTT type of the induction function
+    
+    /**
+     * HoTT type of the induction function 
      */
     def indCtxTyp(f: => FuncLike[Term, Term]) : Typ[Term]  = {
       indCtx(f)(f.depcodom(arg))
@@ -94,14 +88,14 @@
     val fx = (ptn.induced(f.dom, f.codom)(f))(x)
     x /: (fx |: ctx)
     	}
-
+    
     /**
      * kappa-context for recursion, with f(n) etc. additional constants for parsing, but not variables.
      */
     def recKappaCtx(f: => Func[Term, Term]) : Context[Term, Term] = {
       cnstrContext[Term](cnstr.pattern, vars,f.dom, kappaChange(f))(Context.empty[Term])
     }
-
+    
     /**
      * change for building a kappa-context for recursion
      */
@@ -110,30 +104,25 @@
     val fx = ptn.inducedDep(f.dom, f.depcodom)(f)(x)
      x /: (fx |: ctx)
     	}
-
+    
     /**
      * kappa-context for induction, with f(n) etc. additional constants for parsing, but not variables.
      */
     def indKappaCtx(f: => FuncLike[Term, Term]) : Context[Term, Term] = {
       cnstrContext[Term](cnstr.pattern, vars,f.dom, kappaIndChange(f))(Context.empty[Term])
     }
-
+    
     /**
      * identity corresponding to the given constructor for a recursive definition.
      */
-<<<<<<< HEAD
     def recIdentity(f: => Func[Term, Term])(rhs: Term) = DefnEqual(f(arg), rhs, varterms(f.dom))
     
-=======
-    def recIdentity(f: => FuncObj[Term, Term])(rhs: Term) = DefnEqual(f(arg), rhs, varterms(f.dom))
-
->>>>>>> 6ba7dcfc
     /**
      * identity corresponding to the given constructor for an inductive definition.
      */
     def indIdentity(f: => FuncLike[Term, Term])(rhs: Term) = DefnEqual(f(arg), rhs, varterms(f.dom))
   }
-
+  
    /**
    * Change in context for a TypPattern (i.e., simple pattern ending in W).
    * Should allow for dependent types when making a lambda.
@@ -144,8 +133,8 @@
     val fx = ptn.induced(W, X)(f)(x)
     x /: fx /: ctx
   }
-
-
+  
+  
     /**
    * Change in context  for Induction for a TypPattern
    */
@@ -155,7 +144,7 @@
     val fx = ptn.inducedDep(W, Xs)(f)(x)
     x /: fx /: ctx
   }
-
+  
   /**
    * change in contexts given a type-pattern and a variable name.
    */
@@ -165,18 +154,18 @@
    * Returns the context for a poly-pattern given change in context for a type-pattern.
    * Recursively defined as a change, applied  by default to an empty context.
    * Note that as both contexts and Poly-patterns are built right to left, it is natural to get consistency.
-   *
+   * 
    * @param ctx accumulator for context.
-   *
-   *
+   * 
+   * 
    */
   def cnstrContext[V<: Term](
-      ptn : PolyPtn[Term], varnames : List[AnySym],
-      W : Typ[V],
+      ptn : PolyPtn[Term], varnames : List[AnySym], 
+      W : Typ[V], 
       change: Change[V])(ctx: Context[Term, V] = Context.empty[Term]) : Context[Term, V] = {
     ptn match {
       case IdW => ctx // the final co-domain. We have just this for constant constructors.
-      case FuncPtn(tail, head) =>
+      case FuncPtn(tail, head) => 
         val headctx = cnstrContext(head, varnames.tail, W, change)(ctx)
         change(varnames.head, tail, headctx)
       case CnstFncPtn(tail , head) =>
@@ -224,7 +213,7 @@
     val change = recContextChange[V](f, W, X)
     cnstrContext(ptn, varnames, W, change)(ctx)
   }
-
+  
   /**
    *  context for inductive definition for a constructor.
    */
@@ -235,38 +224,38 @@
     val change = indContextChange[V](f, W, Xs)
     cnstrContext(ptn, varnames, W, change)(ctx)
   }
-
-
-
-
+  
+  
+
+  
   /**
    * formal symbol
    */
   case class RecInduced(cons : Term, func: Term => Term) extends AnySym
-
+  
   /**
    * formal symbol
    */
   case class IndInduced(cons: Term, func: Term => Term) extends AnySym
-
+  
   /**
    * Identities satisfied by the recursion function from f.dom to f.codom.
    */
-  case class RecDefinition(f: Func[Term, Term], cs: List[CnstrLHS]){
+  case class RecDefinition(f: FuncObj[Term, Term], cs: List[CnstrLHS]){
     val types = for (c <- cs) yield c.recCtxTyp(f)
     val typ = (types :\ f.typ)(_ ->: _)
     val recfn = typ.symbObj(RecSymbol(f.dom, f.codom))
-
+    
     val consvars = cs map (_.recCtxVar(f))
     val freevars = f :: consvars
-
+    
     val identitites = cs map ((c) => {
       val lhs = foldterms(recfn, consvars :+ c.arg)
       val rhs = c.recCtxIdRHS(f)
       DefnEqual(lhs, rhs, freevars)
     })
   }
-
+  
   /**
    * Identities satisfied by the induction dependent function from f.dom to f.depcodom.
    */
@@ -274,27 +263,27 @@
     val types = for (c <- cs) yield c.indCtxTyp(f)
     val typ = (types :\ f.typ)(_ ->: _)
     val recfn = typ.symbObj(IndSymbol(f.dom, f.depcodom))
-
+    
     val consvars = cs map (_.indCtxVar(f))
     val freevars = f :: consvars
-
+    
     val identitites = cs map ((c) => {
       val lhs = foldterms(recfn, consvars :+ c.arg)
       val rhs = c.indCtxIdRHS(f)
       DefnEqual(lhs, rhs, freevars)
     })
   }
-
-
+  
+  
   /**
    * symbolic object for defining a recursion function for functions from W to X.
    */
   case class RecSymbol(W : Typ[Term], X : Typ[Term]) extends AnySym
-
+  
   /**
    * symbolic object for defining an induction function for dependent functions from W to Xs(w: W).
    */
-  case class IndSymbol(W : Typ[Term], Xs : Term => Typ[Term]) extends AnySym
-
-
+  case class IndSymbol(W : Typ[Term], Xs : Term => Typ[Term]) extends AnySym  
+  
+  
 }