package provingground

import scala.language.implicitConversions
import scala.util._
import scala.language.existentials
import scala.reflect.runtime.universe.{Try => UnivTry, Function => FunctionUniv, _}
import Math._

// To Do:
//
// * A cleaner substitution, parametrised by type.
// * Properly abstracted Formal Function Application - done to some extent
// * Inductive type trait, with Sigma type etc. having this. - done to some extent
//
//

//

/** The Homotopy type theory objects, types and utility functions
 *
 */
object HoTT{
  /**
   * Symbol
   */
	trait AnySym

	/**
	 * Strings as symbols
	 */
	case class Name(name: String) extends AnySym{
	  override def toString = name.toString
	}

	/**
	 * use strings as symbols.
	 */
	implicit def stringSym(name: String) = Name(name)

  /** Abstract object */
    trait Term extends Subs[Term]{
      /**
       * Gives limited information on types when the types are universes, so should not be used in this case.
       * So avoid making this judgement.
       */
        def typ: Typ[Term]

        /**
         * returns whether this depends on that
         */
        def dependsOn(that: Term) = {
          val newVar = innervar(that)
          replace(that, newVar) != this
        }

        /**
         * returns whether this is independent of that.
         */
        def indepOf(that: Term) = !dependsOn(that)

    }

	/**
	 * specify result of substitution, typically so a class is closed under substitution.
	 */
    trait Subs[+U <: Term]{
      /**
       *  substitute x by y.
       */
      def subs(x: Term, y: Term) : U with Subs[U]

      /**
       * refine substitution so if x and y are both abstract pairs with independent components (for x),
       * both components are substituted.
       * testing for types also done.
       */
      def replace(x: Term, y: Term) : U with Subs[U] = {
        assert(x.typ==y.typ, s"cannot replace $x of type ${x.typ} with $y of type ${y.typ}")
        (x, y) match {
          case (ab: AbsPair[u, v], cd: AbsPair[w, x]) if (ab.first indepOf ab.second) && (ab.second indepOf ab.first) =>
            replace(ab.first, cd.first) replace(ab.second, cd.second)
          case _ => subs(x, y)
        }
      }

      def newobj : U with Subs[U]
    }


    /**
     * Objects with simple substitution.
     */
    trait AtomicTerm extends Term{
      def subs(x: Term, y: Term) = if (x==this) y else this

      def newobj = typ.obj
    }




    /** HoTT Type;
     *  The compiler knows that objects have scala-type extending U.
     *  In particular, we can specify that the objects are types, functions, dependent functions etc.
     *  @typparam U bound on onjects with this as type.
     */
    trait Typ[+U <: Term] extends Term with Subs[Typ[U]]{
    	/** scala type of objects with this HoTT-type */
        type Obj <: U with Subs[U]

        /**
         * factor for producing objects of the given type.
         * can use innervar if one wants name unchanged.
         */
        def obj: U = {
          object newname extends AnySym
          symbObj(newname)
        }

        /**
         * checks term is of this type and returns it; useful for documentation.
         */
        def !:[UU >: U <: Term](term: UU) = {
          assert(term.typ == this," Expected "+toString+"but found "+term.typ.toString)
          term}

        /**
         * type of a type is a universe.
         */
        val typ : Univ

        lazy val typlevel : Int = univlevel(typ)

        /** A symbolic object with this HoTT type, and with scala-type Obj*/
        def symbObj(name: AnySym): U with Subs[U]

        /** Make symbolic object */
        def ::(name:AnySym) = symbObj(name)


        /**
         * function type:  this -> that
         */
        def ->:[W <: Term, UU >: U <: Term](that : Typ[W]) = FuncTyp[W, UU](that, this)

        /**
         * dependent function type (Pi-Type) define by a lambda:
         *  `this` depends on a variable, which hence gives a type family.
         */
        def ~>:[UU >: U <: Term](variable: Term) = {
          val fiber = LambdaFixed[Term, Typ[UU]](variable, this)
          PiTyp(fiber)
        }


        /**
         * returns pair type, mainly to use for "and" for structures
         */
        def &&[UU >: U <: Term with Subs[UU], V <: Term with Subs[V]](
            that : Typ[V]) = PairTyp[UU, V](this, that)

        /**
         * returns Sigma-Type, mainly to use as "such that", for example a group type is this with product etc. dependent on this.
         */
        def ++[UU >: Typ[U] <: Typ[Term] with Subs[UU],
        VV <: Term with Subs[VV], V <: Typ[VV] with Subs[V]](
            those : V) = SigmaTyp[UU, VV](LambdaFixed[UU, V](this,
                those))
    }

    /**
     * symbols for printing
     */
    trait TermSyms{
      val Arrow : String
      val MapsTo : String
      val Pi : String
      val Sigma : String
    }

    /**
     * simple symbols for maps etc.
     */
    object SimpleSyms extends TermSyms{
    	val Arrow = "->"
    	val MapsTo = ":->"
    	val Pi ="Pi"
    	val Sigma = "S"
    }

    /**
     * unicode symbols for maps etc.
     */
    object UnicodeSyms extends TermSyms{
    	val Arrow = '\u27F6'.toString
    	val MapsTo = "\u27FC"
    	val Pi ="Pi"
    	val Sigma = "S"
    }

  //  import SimpleSyms._
    import SimpleSyms._

    /** terms that are given (and determined) by name;
     *  does not include, for instance, pairs each of whose instance is given by a name;
     *  most useful for pattern matching, where the name contains information about formal function applications etc.
     */
    trait Symbolic{
      val name: AnySym
      override def toString = name.toString
    }

    /**
     * checks if symbolic object has given name.
     */
    def hasName(sym: AnySym): Term => Boolean = {
      case obj : Symbolic =>
        obj.name == sym
      case _ => false
    }

    /**
     *  symbolic objects that are Terms but no more refined
     *  ie, not pairs, formal functions etc.
     *  */
    case class SymbObj[+U<: Term](name: AnySym, typ: Typ[U]) extends Term with Symbolic{
      override def toString = "("+name.toString+" : "+typ.toString+")"

      def newobj = SymbObj(new InnerSym(this), typ)

      /*
      def subs(x: Term, y: Term) = this match {
        case `x` => y
        case applptnterm(func : FuncLike[u, Term], arg) =>
          Try(func.replace(x,y)(arg.replace(x, y).asInstanceOf[u])).getOrElse(SymbObj(name, typ.replace(x, y)))
        case _ => SymbObj(name, typ.replace(x, y))
      }
      *
      */

      def subs(x: Term, y: Term) = if (x==this) y else {
        def symbobj(sym: AnySym) = SymbObj(sym, typ.replace(x, y))
        symSubs(symbobj)(x, y)(name)
      }
    }

    /**
     * substitute symbols, with the only non-trivial substitution for formal applications.
     */
    def symSubs[U <: Term](symbobj: AnySym => U)(x: Term, y: Term): AnySym => U = {
      case fx: ApplnSym[w, u] =>
        Try((fx.func.replace(x, y))(fx.arg.replace(x, y).asInstanceOf[w]).asInstanceOf[U]) getOrElse symbobj(fx)
      case sym => symbobj(sym)
    }

    /** Symbolic types, which the compiler knows are types.
     *
     */
    case class SymbTyp(name: AnySym) extends Typ[Term] with Symbolic{
      lazy val typ = Universe(0)

      def newobj = SymbTyp(new InnerSym(this))

      type Obj = Term

      def symbObj(name: AnySym) = SymbObj(name, this)

      override def toString = name.toString

      def elem = this


      val applptntypu = ApplnPattern[Term, Typ[Term]]()


      def subs(x: Term, y: Term) = (x, y) match {
        case (u: Typ[_], v: Typ[_]) if (u == this) => v
        case _ => {
          def symbobj(name: AnySym) = SymbTyp(name)
          symSubs(symbobj)(x, y)(name)
        }
      }


    }


    /**
     * Types with symbolic objects not refined.
     */
    trait SmallTyp extends Typ[Term]{
    	type Obj = Term

    	val typ = Universe(0)


    	def symbObj(name: AnySym): Term = SymbObj(name, this)

    	def newobj = typ.obj

    	def subs(x: Term, y: Term) = (x, y) match {
    		case (xt: Typ[_], yt : Typ[_]) if (xt == this) => yt
    		case _ => this
    		}
    }

    /**
     * Empty type
     */
    case object Zero extends SmallTyp

    /**
	 * Unit type.
	 */
	case object Unit extends SmallTyp

  /**
   *  the object in the Unit type
   */
	case object Star extends AtomicTerm{
      val typ = Unit
    }

    val One = Unit

    /**
     *  Symbol for map 0 -> A
     */
  case object vacuous extends AnySym

  /**
   * Map from 0 to A.
   */
  def fromZero[U <: Term](codom: Typ[U]) = (Zero ->: codom).symbObj(vacuous)

  /*
	case class fromZero[U<: Term](codom: Typ[U]) extends AtomicTerm{
      lazy val typ = Zero ->: codom
    }
*/

    /**
     * Notation for universes.
     */
    type Univ = Typ[Typ[Term]]


    /** The (usual) universes */
    case class Universe(level : Int) extends Univ{
      require(level >= 0)

      type Obj = Typ[Term]

      lazy val typ  = Universe(level +1)


      def symbObj(name: AnySym)= SymbTyp(name)

      def newobj = this

      def subs(x : Term, y : Term) = this

      override def toString = "_"
    }

    def univlevel: Typ[Typ[Term]] => Int = {
      case Universe(l) => l
      case _ => 0
    }


    /**
     * The first universe
     */
    val __ = Universe(0)








    /** Pair of types (A, B) */
    case class PairTyp[U<: Term  with Subs[U], V <: Term with Subs[V]](
        first: Typ[U], second: Typ[V]) extends
						Typ[PairObj[U, V]] with AbsPair[Typ[U], Typ[V]]{

    	type Obj = PairObj[U, V]

		lazy val typ = Universe(Math.max(first.typlevel, second.typlevel))

		def newobj = PairTyp(first.newobj, second.newobj)

    /**
     * Constructor for pairs
     */
		val paircons = {
    	  val a = "a" :: first
    	  val b ="b" :: second
    	  lmbda(a)(lmbda(b)(PairObj(a, b)))
    	}

		def subs(x: Term, y: Term) = if (x == this) Try(
		    y.asInstanceOf[PairTyp[U, V]]).getOrElse(
		        {println(y); println(x); println(y.typ);PairTyp(first.replace(x, y), second.replace(x, y))}) else PairTyp(first.replace(x, y), second.replace(x, y))

			// The name is lost as `name', but can be recovered using pattern matching.
		def symbObj(name: AnySym): Obj = PairObj(first.symbObj(LeftSym(name)), second.symbObj(RightSym(name)))
			}

    /** Object (a, b) in (A, B) */
    case class PairObj[U <: Term with Subs[U], V <: Term with Subs[V]](first: U, second: V) extends AbsPair[U, V] with Subs[PairObj[U, V]]{
    	lazy val typ = PairTyp(first.typ, second.typ)

    	def newobj = PairObj(first.newobj, second.newobj)

    	def subs(x: Term, y: Term) = if (x == this) y.asInstanceOf[PairObj[U, V]] else  PairObj[U, V](first.replace(x, y), second.replace(x, y))
					}


    /** Abstract pair, parametrized by scala types of components, generally a (dependent) pair object or a pair type. */
	trait AbsPair[+U<: Term, +V <: Term] extends Term{
	  val first: U
	  val second: V
	}

	/**
	 * overloaded method returning a pair object or a pair type.
	 */
	def pair[U <: Term with Subs[U], V <: Term with Subs[V]](
	    first: U, second: V) = PairObj(first, second)

	/**
	 * overloaded method returning a pair object or a pair type.
	 */
	def pair[U<: Term  with Subs[U], V <: Term with Subs[V]](
        first: Typ[U] with Subs[Typ[U]], second: Typ[V] with Subs[Typ[V]]) = PairTyp(first, second)



	/** Function type (not dependent functions)*/
    case class FuncTyp[W<: Term, U<: Term](dom: Typ[W], codom: Typ[U]) extends Typ[Func[W, U]] with
    Subs[FuncTyp[W, U]]{
      type Obj = Func[W, U]

      lazy val typ = Universe(max(dom.typlevel, codom.typlevel))

	  def symbObj(name: AnySym) = FuncSymb[W, U](name, dom, codom)

	  override def toString = "("+dom.toString + Arrow + codom.toString+")"

	  def newobj = FuncTyp(dom.newobj, codom.newobj)

	  def subs(x : Term, y: Term) = FuncTyp[W, U](dom.replace(x, y), codom.replace(x,y))
	}

	/**
	 * Symbol for domain of a symbolic function
	 */
    case class DomSym(func: AnySym) extends AnySym

    /**
	 * Symbol for co-domain of a symbolic function
	 */
    case class CodomSym(func: AnySym) extends AnySym

//    case class FnSym(func: AnySym) extends AnySym




    /**
     * Includes both functions and dependent functions
     *
     */
    trait FuncLike[-W <: Term, +U <: Term] extends Term with (W => U) with Subs[FuncLike[W, U]]{
      type Obj <: FuncLike[W, U]

  //    // val domobjtpe : Type

  //    // val codomobjtpe: Type

      val dom: Typ[Term]

      val depcodom : W => Typ[U]

      def act(arg: W): U

      def apply(arg: W): U = {
        assert(arg.typ == dom, s"function with domain ${dom} cannot act on term ${arg} with type ${arg.typ}")
        act(arg)
      }
//      def andThen[WW >: U <: Term, UU <: Term](fn: WW => UU): FuncLike[WW, UU]

      def subs(x: Term, y: Term) : FuncLike[W, U]
    }

    /*
     * A symbol representing a formal application
     */
    case class ApplnSym[W <: Term, U <: Term](func : FuncLike[W, U], arg : W) extends AnySym{
      override def toString = func.toString + "("+ arg.toString +")"
    }


    /*
     * Pattern matching for a formal application.
     */
     case class ApplnPattern[W <: Term, U <: Term](){
      def unapply(term : Term) : Option[(FuncLike[W, U], W)] = term match {
        case sym : Symbolic => sym.name match {
          case sm @ ApplnSym(func : FuncLike[W, U], arg)  =>
            Try((func, arg.asInstanceOf[W])).toOption
          case _ => None
        }
        case _ => None
      }
    }



    val applptnterm = ApplnPattern[Term, Term]()
 //   val applptnterm = new ApplnPatternAny


	/**
	 *  a function (not dependent), i.e.,  an object in a function type, has a codomain and a fixed type for the domain.
	 *
	 */
<<<<<<< HEAD
    trait Func[W<: Term, +U <: Term] extends FuncTerm[W, U] with Subs[Func[W, U]]{
=======
    trait FuncObj[W<: Term, +U <: Term] extends FuncLike[W, U] with Subs[FuncObj[W, U]]{
>>>>>>> 6ba7dcfc
      /** domain*/
	  val dom: Typ[W]
	  /** codomain */
	  val codom: Typ[U]

	  val depcodom : W => Typ[U] = _ => codom

	  /** Action, i.e., function application */
//	  def action(arg:dom.Obj): codom.Obj

	  /** Function application */


	  def act(arg: W) : U

	  def subs(x: Term, y : Term) : Func[W, U]

	}



	/** Symbol containing function info */
    case class FuncSymb[W<: Term, U<: Term](name: AnySym, dom: Typ[W], codom: Typ[U]) extends
              Func[W, U] with Subs[Func[W, U]] with Symbolic with AnySym{

//      // val domobjtpe = typeOf[W]

//	  // val codomobjtpe = typeOf[U]

      lazy val typ = FuncTyp[W, U](dom, codom)

      def act(arg: W) : U = codom.symbObj(ApplnSym(this, arg))

      def newobj = typ.obj


      def subs(x: Term, y: Term) = (x, y) match {
//        case (u: Typ[_], v: Typ[_]) => FuncSymb(name, dom.replace(u, v), codom.replace(u, v))
        case (u, v: Func[W, U]) if (u == this) => v
        case _ => {
          def symbobj(sym: AnySym) = FuncSymb(sym, dom.replace(x, y), codom.replace(x,y))
          symSubs(symbobj)(x, y)(name)
        }
      }


      override def toString = "("+name.toString+" : "+typ.toString+")"
    }




    /** A function given by a scala function */
	case class FuncDefn[W<: Term, U<: Term with Subs[U]](func: W => U, dom: Typ[W], codom: Typ[U]) extends Func[W, U]{
//	  // val domobjtpe = typeOf[W]

//	  // val codomobjtpe = typeOf[U]

	  type D = W

	  type Cod = U

	  lazy val typ = FuncTyp[W, U](dom, codom)

	  def act(arg: W) = func(arg)

	  def newobj = typ.obj

	  def subs(x: Term, y: Term) = FuncDefn((w) => func(w).replace(x, y), dom.replace(x, y), codom.replace(x, y))
	}



	/**
	 *  A lambda-expression.
	 *  variable is mapped to value.
	 *  This may or may not be a dependent function.
	 *  If it is important to note that it is not dependent, and hence has scala type Func, then use LambdaFixed
	 *
	 */
	abstract class LambdaLike[X<: Term, Y <: Term with Subs[Y]](variable: X, value : Y) extends FuncLike[X, Y]{
//	  // val domobjtpe = typeOf[X]

//	  // val codomobjtpe = typeOf[Y]

	  type D = X

	  type Cod = Y

	  val dom = variable.typ

	  override def toString = "("+variable.toString+ MapsTo +value.toString+")"

	  val dep : Boolean

	  lazy val typ : Typ[FuncLike[X, Y]] = if (dep) {
	    val fibre = (t : X) => value.typ subs (variable, t)

	    val family : Func[X, Typ[Y]] = LambdaFixed(variable, value.typ.asInstanceOf[Typ[Y]])
	    PiTyp(family)
	  }
		  else FuncTyp(variable.typ , value.typ.asInstanceOf[Typ[Y]])

	  def act(arg: X) = value.replace(variable, arg)

	  override def hashCode = {
	    val newvar = variable.typ.symbObj(Name("hash"))
	    val newval = value.replace(variable, newvar)
	    41 * (variable.typ.hashCode + 41) + newval.hashCode
	  }


	  def subs(x: Term, y: Term) = (x, y) match {
		    case (u : Typ[_], v : Typ[_]) if (variable.typ.replace(u, v) != variable.typ) =>
		      val newvar = changeTyp(variable, variable.typ.replace(u, v))
		      Lambda(newvar , value.replace(x,y))
		    case _ =>
		      val newvar = variable.newobj
		      val newval = value.replace(variable, newvar).replace(x, y).replace(newvar, variable) // change variable to avoid name clashes.
		      Lambda(variable, newval)
		  }


	  private lazy val myv = variable.newobj

	  def andthen[Z<: Term with Subs[Z]](f : Y => Z) = Lambda(variable, f(value))
	}

	/**
	 * functions given by lambda, which may be dependent - this is checked by making a substitution.
	 */
	case class Lambda[X<: Term, Y <: Term with Subs[Y]](variable: X, value : Y) extends
		LambdaLike(variable, value){


	  val depcodom : X => Typ[Y] = (t : X) => value.typ.replace(variable, t).asInstanceOf[Typ[Y]]

	  val dep = value dependsOn variable

		def newobj = Lambda(variable.newobj, value.newobj)

	  override def equals(that: Any) = that match {
	    case Lambda(x: Term, y : Term) => y.replace(x, variable) == value
	    case _ => false
	  }
	}

	// XXX replace asInstanceOf with structural bounds  {val typ: Typ[Y]}
	/**
	 * lambda which is known to have fixed codomain.
	 */
	case class LambdaFixed[X<: Term, Y <: Term with Subs[Y]](variable: X, value : Y)
		extends LambdaLike(variable, value) with Func[X, Y] with Subs[LambdaFixed[X, Y]]{
	  override val dom = variable.typ.asInstanceOf[Typ[X]]

	  val codom = value.typ.asInstanceOf[Typ[Y]]

	  val dep = false

	  override def equals(that: Any) = that match {
	    case LambdaFixed(x: Term, y : Term) => y.replace(x, variable) == value
	    case _ => false
	  }


		def newobj = LambdaFixed(variable.newobj.asInstanceOf[X], value.newobj)

	  override	def subs(x: Term, y: Term) : LambdaFixed[X, Y] = (x, y) match {
		    case (u : Typ[_], v : Typ[_]) if (variable.typ.replace(u, v) != variable.typ) =>
		      val newvar = changeTyp(variable, variable.typ.replace(u, v))
		      LambdaFixed(newvar.asInstanceOf[X] , value.replace(x,y))
		    case _ =>
		      val newvar = variable.newobj
		      val newval = value.replace(variable, newvar).replace(x, y).replace(newvar, variable) // change variable to avoid name clashes.
		      LambdaFixed(variable, newval)
		  }

	}

	/**
	 * term as a symbol
	 */
	case class TermSymbol(term: Term) extends AnySym

	implicit def termSymbol(term: Term) : AnySym = TermSymbol(term)

	/**
	 * returns symbolic object with new type.
	 */
	def changeTyp[U <: Term](term: U, newtyp : Typ[U]) : U = term match {
	  case sym : Symbolic => newtyp.symbObj(sym.name)
	  case _ => newtyp.symbObj(term)
	}

	/**
	 * instantiates variable values in a term if it is made from lambdas, to give a term (if possible) of a required HoTT type.
	 * @param target required type after instantiation
	 * @param substitutions substitutions to make.
	 */
	def instantiate(substitutions : Term => Option[Term], target: Typ[Term]) : Term => Option[Term] = {
	  case t: Term if t.typ ==target => Some(t)
	  case Lambda(variable, value : Term) =>
	    substitutions(variable) flatMap ((cnst) => {
	      val reduced = (value.replace(variable, cnst))
	       instantiate(substitutions, target)(reduced)})
	  case _ => None
	}


  /**
   * A symbol to be used to generate new variables of a type, with string matching given variable.
   */
	private class InnerSym[U <: Term](variable: U) extends AnySym{
	  override def toString = variable.toString
	}

  /**
   * variable of given type with string as in given variable.
   */
	private def innervar[U <: Term](variable : U) : U = {
		val typ = variable.typ.asInstanceOf[Typ[U]]
		variable match {
		  case PairObj(a : Term, b : Term) => PairObj(
		      a.typ.symbObj(new InnerSym(variable)),
		      b.typ.symbObj(new InnerSym(variable))).asInstanceOf[U]
		  case PairTyp(a : Term, b : Term) => PairTyp(
		      a.typ.symbObj(new InnerSym(variable)),
		      b.typ.symbObj(new InnerSym(variable))).asInstanceOf[U]
		  case DepPair(a : Term, b : Term, fibre) => DepPair[Term, Term](
		      a.typ.symbObj(new InnerSym(variable)),
		      b.typ.symbObj(new InnerSym(variable)), fibre.asInstanceOf[TypFamily[Term, Term]]).asInstanceOf[U]
		  case _ => typ.symbObj(new InnerSym(variable))
		}

	}

	/** Lambda constructor
	 *
	 */
	def lambda[U<: Term, V <: Term with Subs[V]](variable: U)(value : V) : FuncLike[U, V] = {
	  val newvar = variable.newobj
	  if (variable.typ dependsOn value) Lambda(newvar, value.replace(variable, newvar)) else LambdaFixed(newvar, value.replace(variable, newvar))
	}

	/**
	 * lambda constructor for fixed codomain
	 */
	def lmbda[U<: Term with Subs[U], V <: Term with Subs[V]](variable: U)(value : V) : Func[U, V] = {
		val newvar = variable.newobj
	    LambdaFixed(newvar, value.replace(variable, newvar))
	}

	/**
	 * lambda if necessary, otherwise constant.
	 */
	def optlambda(variable: Term) : Term => Term = value =>
	  	    if (value dependsOn variable)  lambda(variable)(value) else value


	def lambdaPair[U<: Term with Subs[U], V <: Term with Subs[V]](
	    variable: U)(value : V) = {
	  	      val fibre = lmbda(variable)(value.typ.asInstanceOf[Typ[V]])
	  	      DepPair(variable, value, fibre)
	  	    }

	/**
	 * Sigma type based on lambda
	 *
	 */
	 def sigma[U<: Term with Subs[U], V <: Term with Subs[V]](
	     variable: U)(value : Typ[V]) = {
	  	      val fibre = lmbda(variable)(value)
	  	      SigmaTyp(fibre)
	  	    }


	/**
	 * type family
	 */
	type TypFamily[W<: Term, +U <: Term] = Func[W, Typ[U]]

	/**
	 *  For all/Product for a type family. This is the type of dependent functions
	 *  */
	case class PiTyp[W<: Term, U<: Term](fibers: TypFamily[W, U]) extends
<<<<<<< HEAD
		Typ[FuncTerm[W, U]] with Subs[PiTyp[W, U]]{
	  type Obj = DepFunc[W, U]
=======
		Typ[FuncLike[W, U]] with Subs[PiTyp[W, U]]{
	  type Obj = DepFuncObj[W, U]
>>>>>>> 6ba7dcfc

	  lazy val typ = Universe(max(univlevel(fibers.codom), univlevel(fibers.dom.typ)))

	  override def symbObj(name: AnySym) = DepFuncSymb[ W, U](name, fibers)

	  def newobj = PiTyp(fibers.newobj)

	  def subs(x: Term, y: Term) = PiTyp[W, U](fibers.replace(x, y))

	  override def toString = Pi+"("+fibers.toString+")"
	}



	/**
	 *  Object in a dependent function type, i.e.,
	 *  a dependent function. Has a family of codomains
	 */
<<<<<<< HEAD
	trait DepFunc[W<: Term, U<: Term] extends FuncTerm[W, U]{
=======
	trait DepFuncObj[W<: Term, U<: Term] extends FuncLike[W, U]{
>>>>>>> 6ba7dcfc
	  val fibers: TypFamily[W, U]

	  type D = W

	  type Cod = U


	  def act(arg: W) : U

	}


	/**
	 * Symbolic dependent function
	 */
	case class DepFuncSymb[W<: Term,  U<: Term](name: AnySym, fibers: TypFamily[W, U]) extends
	DepFunc[W, U] with Symbolic with AnySym{
//	  // val domobjtpe = typeOf[W]

//	  // val codomobjtpe = typeOf[U]

	  // type D = W

	  // type Cod = U

	  val dom = fibers.dom

	  val depcodom : W => Typ[U] = (arg : W) => fibers(arg)

	  lazy val typ = PiTyp(fibers)

	  def act(arg: W) = fibers(arg).symbObj(ApplnSym(this, arg))

	  def newobj = DepFuncSymb(name, fibers.newobj)

	  /*
	  def subs(x: Term, y: Term) = (x, y, name) match {
        case (u: Typ[_], v: Typ[_], _) => DepFuncSymb(name, fibers.replace(u, v))
        case (u, v: FuncLike[W, U], _) if (u == this) => v
        case _ => this
      }
      *
      */

	  def subs(x: Term, y: Term) = (x, y) match {
//        case (u: Typ[_], v: Typ[_]) => FuncSymb(name, dom.replace(u, v), codom.replace(u, v))
        case (u, v: FuncLike[W, U]) if (u == this) => v
        case _ => {
          def symbobj(sym: AnySym) = DepFuncSymb(sym, fibers.replace(x, y))
          symSubs(symbobj)(x, y)(name)
        }
      }
	}


	/** A dependent function given by a scala funcion */
	case class DepFuncDefn[W<: Term, U<: Term with Subs[U]](func: W => U, dom: Typ[W], fibers: TypFamily[W, U]) extends DepFunc[W, U]{
//	  // val domobjtpe = typeOf[W]

//	  // val codomobjtpe = typeOf[U]

	  val depcodom : W => Typ[U] = (arg: W) => fibers(arg)

	  lazy val typ = PiTyp[W, U](fibers)

//	  def act(arg: W) = if (arg.typ == dom) Some(func(arg)) else None

	  def act(arg: W) = func(arg)

	  def newobj = typ.obj

	  def subs(x: Term, y: Term) = DepFuncDefn((w : W) => func(w).replace(x, y), dom, fibers.replace(x, y))
	}






	/**
	 *  symbol for left component in pair from a given symbol
	 */
	case class LeftSym(name: AnySym) extends AnySym{
	  override def toString = name.toString + "_1"
	}

	/**
	 *  symbol for right component in pair from a given symbol
	 */
	case class RightSym(name: AnySym) extends AnySym{
	  override def toString = name.toString + "_2"
	}

	/**
	 *  Exists/Sum for a type family
	 *  */
	case class SigmaTyp[W<: Term with Subs[W], U<: Term with Subs[U]](
	    fibers: TypFamily[W, U]) extends Typ[DepPair[W, U]]{
	  lazy val typ = Universe(max(univlevel(fibers.codom), univlevel(fibers.dom.typ)))

	  type Obj = DepPair[W, U]

	  def symbObj(name: AnySym) = {
	    val a = fibers.dom.symbObj(LeftSym(name))
	    val b = fibers(a).symbObj(RightSym(name))
	    DepPair(a, b, fibers)
	  }

	  	val paircons = {
    	  val a = "a" :: (fibers.dom)
    	  val b ="b" :: (fibers(a))
    	  lambda(a)(lmbda(b)(DepPair(a, b, fibers)))
    	}

	  def newobj = SigmaTyp(fibers.newobj)

	  def subs(x: Term, y: Term) = SigmaTyp[W, U](fibers.replace(x, y))

	  override def toString = Sigma+"("+fibers.toString+")"
	}



	/**
	 * Dependent pair (a: A, b : B(a)) - element of a Sigma type.
	 *
	 */
	case class DepPair[W<: Term with Subs[W], U<: Term with Subs[U]](first : W, second: U, fibers: TypFamily[W, U]) extends Term with
		Subs[DepPair[W, U]] with AbsPair[W, U]{
	  val typ = SigmaTyp(fibers)

	  def newobj = DepPair(first.newobj, second.newobj, fibers)

	  def subs(x: Term, y: Term) = if (x == this) y.asInstanceOf[DepPair[W, U]] else DepPair(first.replace(x,y), second.replace(x,y), fibers.replace(x, y))
	}



	/** The identity type.
	 *  This is the type lhs = rhs
	 */
	case class IdentityTyp[+U <: Term with Subs[U]](dom: Typ[U], lhs: U, rhs: U) extends Typ[Term] with Subs[IdentityTyp[U]]{
	  type Obj = Term

	  lazy val typ = Universe(max(univlevel(lhs.typ.typ), univlevel(rhs.typ.typ)))

	  def newobj = IdentityTyp(dom, lhs.newobj, rhs.newobj)

	  def subs(x: Term, y: Term) = IdentityTyp(dom.replace(x, y), lhs.replace(x,y), rhs.replace(x,y))

	  def symbObj(name: AnySym)= SymbObj(name, this)
	}

	case class Refl[U <: Term with Subs[U]](dom: Typ[U], value: U) extends AtomicTerm{
	  lazy val typ = IdentityTyp(dom, value, value)
	}

	implicit class RichTerm[U <: Term with Subs[U]](term: U){

	  def =:=(rhs: U) =  {
	    assert(term.typ == rhs.typ, "mismatched types for equality "+ term.typ+" and "+rhs.typ)
	    IdentityTyp(term.typ.asInstanceOf[Typ[U]], term, rhs)
	  }

	  def :->[V <: Term with Subs[V]](that: V) = lmbda(term)(that)

	  def :~>[V <: Term with Subs[V]](that: V) = lambda(term)(that)
	}


//	implicit def richTerm(term: Term with Subs[Term]) = RichTerm(term)

//	implicit def richTyp(typ: Typ[Term] with Subs[Typ[Term]]) = RichTerm(typ)

	/**
	 * type A + B
	 */
	case class PlusTyp(first: Typ[Term], second: Typ[Term]) extends SmallTyp{
	  def i(value: Term) = PlusTyp.FirstIncl(this, value)

	  def j(value: Term) = PlusTyp.ScndIncl(this, value)

	  val ifn = {
	    val a = "a" :: first
	    lmbda[Term, Term](a)(i(a))
	  }

	  val jfn = {
	    val a = "a" :: first
	    lmbda[Term, Term](a)(j(a))
	  }
	}

	object PlusTyp{
	  /**
	   * A -> A + B
	   */
	  case class FirstIncl(typ: PlusTyp,  value: Term) extends Term{

	    def newobj = this

		def subs(x: Term, y: Term) = FirstIncl(typ, value.replace(x, y))
	  }

	  /**
	   * B -> A + B
	   */
	  case class ScndIncl(typ: PlusTyp,  value: Term) extends Term{
	    def newobj = this

		def subs(x: Term, y: Term) = ScndIncl(typ, value.replace(x, y))
	  }
	}






	/**
	 * folds in as many terms of the list as possible,
	 * applying terms as long as the result is a function and the list is non-empty.
	 */
	def foldterms: (Term, List[Term]) => Term = {
	  case (f: FuncLike[u, _], x :: ys) if f.dom == x.typ =>
	    foldterms(f(x.asInstanceOf[u]), ys)
	  case (t, _) => t
	}

	/**
	 * folds in as many terms with names given by the list as possible,
	 * applying terms as long as the result is a function and the list is non-empty.
	 */
	def foldnames : (Term, List[AnySym]) => Term = {
	  case (f: FuncLike[u, _], x :: ys)  =>
	    val newvar = f.dom.symbObj(x)
	    foldnames(f(newvar.asInstanceOf[u]), ys)
	  case (t, _) => t
	}


	/** Symbol factory */
	def nextChar(s: Set[Char]) = if (s.isEmpty) 'a' else (s.max + 1).toChar

	/** Helper for symbol factory */
	def usedChars(s: Set[Term]): Set[Char] = {
	    def charOpt (obj:Term) : Option[Char] = obj match {
	      case sym: Symbolic => Try(sym.name.asInstanceOf[Char]).toOption
	      case _ => None
	    }


	    s collect (Function.unlift(charOpt _))
	}

	def nextVar(s: Set[Term])(typ: Typ[Term]) = {
	  typ.symbObj(Name(nextChar(usedChars(s)).toString))
	}

	// -----------------------------------------------
	// Deprecated code - old style type families.

	object Deprec{
		/**
	 * returns type family, but needs a universe specified as the codomain.
	 */
	def typFamilyDefn[W <: Term, U <: Term](dom: Typ[W], codom: Typ[Typ[U]], f: W => Typ[U]) = {
	  FuncDefn[W, Typ[U]](f, dom, codom)
	}

	case class MiniVerse[U <: Term](sample : Typ[U]) extends Typ[Typ[U]]{
      type Obj = Typ[U]

      lazy val typ = MiniVerse[Typ[U]](this)

      def symbObj(name: AnySym)= sample

      def newobj = this

      def subs(x : Term, y : Term) = this
    }
	}

}<|MERGE_RESOLUTION|>--- conflicted
+++ resolved
@@ -64,7 +64,7 @@
 	 * specify result of substitution, typically so a class is closed under substitution.
 	 */
     trait Subs[+U <: Term]{
-      /**
+      /** 
        *  substitute x by y.
        */
       def subs(x: Term, y: Term) : U with Subs[U]
@@ -72,7 +72,7 @@
       /**
        * refine substitution so if x and y are both abstract pairs with independent components (for x),
        * both components are substituted.
-       * testing for types also done.
+       * testing for types also done. 
        */
       def replace(x: Term, y: Term) : U with Subs[U] = {
         assert(x.typ==y.typ, s"cannot replace $x of type ${x.typ} with $y of type ${y.typ}")
@@ -219,7 +219,7 @@
       case _ => false
     }
 
-    /**
+    /** 
      *  symbolic objects that are Terms but no more refined
      *  ie, not pairs, formal functions etc.
      *  */
@@ -254,7 +254,7 @@
     }
 
     /** Symbolic types, which the compiler knows are types.
-     *
+     *  
      */
     case class SymbTyp(name: AnySym) extends Typ[Term] with Symbolic{
       lazy val typ = Universe(0)
@@ -314,7 +314,7 @@
 	 */
 	case object Unit extends SmallTyp
 
-  /**
+  /** 
    *  the object in the Unit type
    */
 	case object Star extends AtomicTerm{
@@ -323,17 +323,17 @@
 
     val One = Unit
 
-    /**
+    /** 
      *  Symbol for map 0 -> A
      */
   case object vacuous extends AnySym
-
+  
   /**
    * Map from 0 to A.
    */
   def fromZero[U <: Term](codom: Typ[U]) = (Zero ->: codom).symbObj(vacuous)
-
-  /*
+    
+  /*  
 	case class fromZero[U<: Term](codom: Typ[U]) extends AtomicTerm{
       lazy val typ = Zero ->: codom
     }
@@ -368,15 +368,15 @@
       case _ => 0
     }
 
-
+    
     /**
      * The first universe
      */
     val __ = Universe(0)
-
-
-
-
+    
+
+
+    
 
 
 
@@ -392,9 +392,6 @@
 
 		def newobj = PairTyp(first.newobj, second.newobj)
 
-    /**
-     * Constructor for pairs
-     */
 		val paircons = {
     	  val a = "a" :: first
     	  val b ="b" :: second
@@ -442,7 +439,7 @@
 	/** Function type (not dependent functions)*/
     case class FuncTyp[W<: Term, U<: Term](dom: Typ[W], codom: Typ[U]) extends Typ[Func[W, U]] with
     Subs[FuncTyp[W, U]]{
-      type Obj = Func[W, U]
+      type Obj = FuncObj[W, U]
 
       lazy val typ = Universe(max(dom.typlevel, codom.typlevel))
 
@@ -474,8 +471,8 @@
      * Includes both functions and dependent functions
      *
      */
-    trait FuncLike[-W <: Term, +U <: Term] extends Term with (W => U) with Subs[FuncLike[W, U]]{
-      type Obj <: FuncLike[W, U]
+    trait FuncTerm[-W <: Term, +U <: Term] extends Term with (W => U) with Subs[FuncTerm[W, U]]{
+      type Obj <: FuncTerm[W, U]
 
   //    // val domobjtpe : Type
 
@@ -491,15 +488,15 @@
         assert(arg.typ == dom, s"function with domain ${dom} cannot act on term ${arg} with type ${arg.typ}")
         act(arg)
       }
-//      def andThen[WW >: U <: Term, UU <: Term](fn: WW => UU): FuncLike[WW, UU]
-
-      def subs(x: Term, y: Term) : FuncLike[W, U]
+//      def andThen[WW >: U <: Term, UU <: Term](fn: WW => UU): FuncTerm[WW, UU]
+
+      def subs(x: Term, y: Term) : FuncTerm[W, U]
     }
 
     /*
      * A symbol representing a formal application
      */
-    case class ApplnSym[W <: Term, U <: Term](func : FuncLike[W, U], arg : W) extends AnySym{
+    case class ApplnSym[W <: Term, U <: Term](func : FuncTerm[W, U], arg : W) extends AnySym{
       override def toString = func.toString + "("+ arg.toString +")"
     }
 
@@ -508,9 +505,9 @@
      * Pattern matching for a formal application.
      */
      case class ApplnPattern[W <: Term, U <: Term](){
-      def unapply(term : Term) : Option[(FuncLike[W, U], W)] = term match {
+      def unapply(term : Term) : Option[(FuncTerm[W, U], W)] = term match {
         case sym : Symbolic => sym.name match {
-          case sm @ ApplnSym(func : FuncLike[W, U], arg)  =>
+          case sm @ ApplnSym(func : FuncTerm[W, U], arg)  =>
             Try((func, arg.asInstanceOf[W])).toOption
           case _ => None
         }
@@ -528,11 +525,7 @@
 	 *  a function (not dependent), i.e.,  an object in a function type, has a codomain and a fixed type for the domain.
 	 *
 	 */
-<<<<<<< HEAD
-    trait Func[W<: Term, +U <: Term] extends FuncTerm[W, U] with Subs[Func[W, U]]{
-=======
-    trait FuncObj[W<: Term, +U <: Term] extends FuncLike[W, U] with Subs[FuncObj[W, U]]{
->>>>>>> 6ba7dcfc
+    trait Func[W<: Term, +U <: Term] extends FuncLike[W, U] with Subs[Func[W, U]]{
       /** domain*/
 	  val dom: Typ[W]
 	  /** codomain */
@@ -818,13 +811,8 @@
 	 *  For all/Product for a type family. This is the type of dependent functions
 	 *  */
 	case class PiTyp[W<: Term, U<: Term](fibers: TypFamily[W, U]) extends
-<<<<<<< HEAD
-		Typ[FuncTerm[W, U]] with Subs[PiTyp[W, U]]{
+		Typ[FuncLike[W, U]] with Subs[PiTyp[W, U]]{
 	  type Obj = DepFunc[W, U]
-=======
-		Typ[FuncLike[W, U]] with Subs[PiTyp[W, U]]{
-	  type Obj = DepFuncObj[W, U]
->>>>>>> 6ba7dcfc
 
 	  lazy val typ = Universe(max(univlevel(fibers.codom), univlevel(fibers.dom.typ)))
 
@@ -843,11 +831,7 @@
 	 *  Object in a dependent function type, i.e.,
 	 *  a dependent function. Has a family of codomains
 	 */
-<<<<<<< HEAD
 	trait DepFunc[W<: Term, U<: Term] extends FuncTerm[W, U]{
-=======
-	trait DepFuncObj[W<: Term, U<: Term] extends FuncLike[W, U]{
->>>>>>> 6ba7dcfc
 	  val fibers: TypFamily[W, U]
 
 	  type D = W
@@ -1067,6 +1051,7 @@
 
 
 
+
 	/**
 	 * folds in as many terms of the list as possible,
 	 * applying terms as long as the result is a function and the list is non-empty.
