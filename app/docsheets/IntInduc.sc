--- conflicted
+++ resolved
@@ -110,20 +110,6 @@
 	ind(N.rep(0))(add)(5)                     //> res16: provingground.HoTT.Term = 15
 	
 	val rrr = (n -->: (N -->: N)) -->: (n -->: N)
-<<<<<<< HEAD
-                                                  //> rrr  : provingground.functionfinder.ScalaRep.FuncRep[provingground.HoTT.Func
-                                                  //| Obj[provingground.HoTT.Term,provingground.HoTT.FuncObj[provingground.HoTT.Te
-                                                  //| rm,provingground.HoTT.Term]],Long => (provingground.HoTT.Term => provinggrou
-                                                  //| nd.HoTT.Term),provingground.HoTT.FuncObj[provingground.HoTT.Term,provinggrou
-                                                  //| nd.HoTT.Term],Long => provingground.HoTT.Term] = FuncRep(FuncRep(SimpleRep(N
-                                                  //| ),FuncRep(provingground.functionfinder.ScalaRep$IdRep@666fa017,provingground
-                                                  //| .functionfinder.ScalaRep$IdRep@2a777a8b)),FuncRep(SimpleRep(N),provingground
-                                                  //| .functionfinder.ScalaRep$IdRep@a0e5175))
-	
-	
-	ind(N.rep(0))                             //> res13: (Long => (provingground.HoTT.Term => provingground.HoTT.Term)) => (Lo
-                                                  //| ng => provingground.HoTT.Term) = <function1>
-=======
                                                   //> rrr  : provingground.functionfinder.ScalaRep.FuncRep[provingground.HoTT.Fun
                                                   //| cObj[provingground.HoTT.Term,provingground.HoTT.FuncObj[provingground.HoTT.
                                                   //| Term,provingground.HoTT.Term]],Long => (provingground.HoTT.Term => provingg
@@ -134,7 +120,6 @@
 	
 	ind(N.rep(0))                             //> res17: (Long => (provingground.HoTT.Term => provingground.HoTT.Term)) => (L
                                                   //| ong => provingground.HoTT.Term) = <function1>
->>>>>>> 7ca50d7b
   
   
   val x = rrr(ind(N.rep(0)))                      //> x  : provingground.HoTT.FuncObj[provingground.HoTT.FuncObj[provingground.Ho
@@ -161,13 +146,8 @@
 	
 	val fnrep = (n -->: N)                    //> fnrep  : provingground.functionfinder.ScalaRep.FuncRep[provingground.HoTT.T
                                                   //| erm,Long,provingground.HoTT.Term,provingground.HoTT.Term] = FuncRep(SimpleR
-<<<<<<< HEAD
-                                                  //| ep(N),provingground.functionfinder.ScalaRep$IdRep@3205dd7b)
-  fnrep((k: Long) => N.rep(k))                    //> res15: provingground.HoTT.FuncObj[provingground.HoTT.Term,provingground.HoT
-=======
                                                   //| ep(N),IdRep(N))
   fnrep((k: Long) => N.rep(k))                    //> res19: provingground.HoTT.FuncObj[provingground.HoTT.Term,provingground.HoT
->>>>>>> 7ca50d7b
                                                   //| T.Term] = <function1>
   
 	fnrep(in)(three)                          //> res20: provingground.HoTT.Term = 6
@@ -175,17 +155,18 @@
 	fnrep(in)(six)                            //> res21: provingground.HoTT.Term = 21
 	
 	
-	
+	// The above is completely successful.
+	
+	val idrep = n -->: n                      //> idrep  : provingground.functionfinder.ScalaRep.FuncRep[provingground.HoTT.T
+                                                  //| erm,Long,provingground.HoTT.Term,Long] = FuncRep(SimpleRep(N),SimpleRep(N))
+                                                  //| 
+	
+	idrep((k: Long) => 2 *k)(three)           //> res18: provingground.HoTT.Term = 6
 	
 	val addrep = n -->: N -->: N              //> addrep  : provingground.functionfinder.ScalaRep.FuncRep[provingground.HoTT.
                                                   //| Term,Long,provingground.HoTT.FuncObj[provingground.HoTT.Term,provingground.
                                                   //| HoTT.Term],provingground.HoTT.Term => provingground.HoTT.Term] = FuncRep(Si
-<<<<<<< HEAD
-                                                  //| mpleRep(N),FuncRep(provingground.functionfinder.ScalaRep$IdRep@4305bc51,pro
-                                                  //| vingground.functionfinder.ScalaRep$IdRep@2d8e8c37))
-=======
                                                   //| mpleRep(N),FuncRep(IdRep(N),IdRep(N)))
->>>>>>> 7ca50d7b
 	
 	addrep(add)(three)(three)                 //> res22: provingground.HoTT.Term = 6
 	
@@ -198,13 +179,6 @@
                                                   //| FuncObj[provingground.HoTT.Term,provingground.HoTT.FuncObj[provingground.Ho
                                                   //| TT.Term,provingground.HoTT.Term]],provingground.HoTT.FuncObj[provingground.
                                                   //| HoTT.Term,provingground.HoTT.Term]],(Long => (provingground.HoTT.Term => pr
-<<<<<<< HEAD
-                                                  //| ovingground.HoTT.Term)) => (Long => provingground.HoTT.Term)] = FuncRep(pro
-                                                  //| vingground.functionfinder.ScalaRep$IdRep@6997863e,FuncRep(FuncRep(SimpleRep
-                                                  //| (N),FuncRep(provingground.functionfinder.ScalaRep$IdRep@4305bc51,provinggro
-                                                  //| und.functionfinder.ScalaRep$IdRep@2d8e8c37)),FuncRep(SimpleRep(N),provinggr
-                                                  //| ound.functionfinder.ScalaRep$IdRep@3205dd7b)))
-=======
                                                   //| ovingground.HoTT.Term)) => (Long => provingground.HoTT.Term)] = FuncRep(IdR
                                                   //| ep(N),FuncRep(FuncRep(SimpleRep(N),FuncRep(IdRep(N),IdRep(N))),FuncRep(Simp
                                                   //| leRep(N),IdRep(N))))
@@ -223,7 +197,6 @@
 	
 	
 	
->>>>>>> 7ca50d7b
 	
 	val readd =  addrep.unapply(addterm).get  //> readd  : Long => (provingground.HoTT.Term => provingground.HoTT.Term) = <fu
                                                   //| nction1>
@@ -278,6 +251,8 @@
 	val toapply = recrep(ind)(N.rep(0))(N.sum)//> toapply  : provingground.HoTT.FuncObj[provingground.HoTT.Term,provingground
                                                   //| .HoTT.Term] = (<function1>(<function1>) : (N->N))
 
+	toapply.asInstanceOf[FuncSymb[Term, Term]]//> res25: provingground.HoTT.FuncSymb[provingground.HoTT.Term,provingground.Ho
+                                                  //| TT.Term] = (<function1>(<function1>) : (N->N))
 
 
 	// The correct sum to use
@@ -306,34 +281,12 @@
 	idrep((k: Long) => 2 *k)(three)           //> res39: provingground.HoTT.Term = 6
 
 	val NN = IdRep(N)                         //> NN  : provingground.functionfinder.ScalaRep.IdRep[provingground.HoTT.Term] 
-<<<<<<< HEAD
-                                                  //| = provingground.functionfinder.ScalaRep$IdRep@5aee869a
-=======
                                                   //| = IdRep(N)
->>>>>>> 7ca50d7b
 	
 	NN(three)                                 //> res40: provingground.HoTT.Term = 3
 	
 	val r = n -->: N                          //> r  : provingground.functionfinder.ScalaRep.FuncRep[provingground.HoTT.Term,
                                                   //| Long,provingground.HoTT.Term,provingground.HoTT.Term] = FuncRep(SimpleRep(N
-<<<<<<< HEAD
-                                                  //| ),provingground.functionfinder.ScalaRep$IdRep@61c71719)
-	
-	val rf = r((k: Long) => N.rep(k))         //> rf  : provingground.HoTT.FuncObj[provingground.HoTT.Term,provingground.HoTT
-                                                  //| .Term] = <function1>
-	
-	rf.asInstanceOf[ExtendedFunction[Term, Long, Term, Long]]
-                                                  //> res29: provingground.functionfinder.ScalaRep.ExtendedFunction[provingground
-                                                  //| .HoTT.Term,Long,provingground.HoTT.Term,Long] = <function1>
-	
-	r((k: Long) => N.rep(k))(three)           //> res30: provingground.HoTT.Term = 3
-
-	val rr = N -->: n -->: N                  //> rr  : provingground.functionfinder.ScalaRep.FuncRep[provingground.HoTT.Term
-                                                  //| ,provingground.HoTT.Term,provingground.HoTT.FuncObj[provingground.HoTT.Term
-                                                  //| ,provingground.HoTT.Term],Long => provingground.HoTT.Term] = FuncRep(provin
-                                                  //| gground.functionfinder.ScalaRep$IdRep@52080030,FuncRep(SimpleRep(N),proving
-                                                  //| ground.functionfinder.ScalaRep$IdRep@b447963))
-=======
                                                   //| ),IdRep(N))
 	
 	r((k: Long) => N.rep(k))(three)           //> res41: provingground.HoTT.Term = 3
@@ -342,43 +295,22 @@
                                                   //| ,provingground.HoTT.Term,provingground.HoTT.FuncObj[provingground.HoTT.Term
                                                   //| ,provingground.HoTT.Term],Long => provingground.HoTT.Term] = FuncRep(IdRep(
                                                   //| N),FuncRep(SimpleRep(N),IdRep(N)))
->>>>>>> 7ca50d7b
 	
 	val rsum = rr((x: Term) => (k : Long) => N.sum(x)(N.rep(k)))
                                                   //> rsum  : provingground.HoTT.FuncObj[provingground.HoTT.Term,provingground.Ho
                                                   //| TT.FuncObj[provingground.HoTT.Term,provingground.HoTT.Term]] = <function1>
 
-<<<<<<< HEAD
-	rsum(three)(three)                        //> res31: provingground.HoTT.Term = 6
-	
-
-	recrep(ind)(N.rep(0))(N.sum)              //> res32: provingground.HoTT.FuncObj[provingground.HoTT.Term,provingground.HoT
-                                                  //| T.Term] = (<function1>(<function1>) : (N->N))
-=======
 	rsum(three)(three)                        //> res42: provingground.HoTT.Term = 6
 
 
 
 	// Test minimal example with domain function : evaluation. This now works.
 
->>>>>>> 7ca50d7b
 
 	val evalrep = (n -->: N) -->: N           //> evalrep  : provingground.functionfinder.ScalaRep.FuncRep[provingground.HoTT
                                                   //| .FuncObj[provingground.HoTT.Term,provingground.HoTT.Term],Long => provinggr
                                                   //| ound.HoTT.Term,provingground.HoTT.Term,provingground.HoTT.Term] = FuncRep(F
-<<<<<<< HEAD
-                                                  //| uncRep(SimpleRep(N),provingground.functionfinder.ScalaRep$IdRep@7d55b9f),pr
-                                                  //| ovingground.functionfinder.ScalaRep$IdRep@487227bd)
-	
-	evalrep.domrep                            //> res33: provingground.functionfinder.ScalaRep.ScalaRep[provingground.HoTT.Fu
-                                                  //| ncObj[provingground.HoTT.Term,provingground.HoTT.Term],Long => provinggroun
-                                                  //| d.HoTT.Term] = FuncRep(SimpleRep(N),provingground.functionfinder.ScalaRep$I
-                                                  //| dRep@7d55b9f)
-	
-	
-=======
                                                   //| uncRep(SimpleRep(N),IdRep(N)),IdRep(N))
->>>>>>> 7ca50d7b
 	
 	val evalfn = (fn: Long => Term) => fn(1)  //> evalfn  : (Long => provingground.HoTT.Term) => provingground.HoTT.Term = <f
                                                   //| unction1>
@@ -389,25 +321,12 @@
 	val evalout = evalrep.unapply(eval).get   //> evalout  : (Long => provingground.HoTT.Term) => provingground.HoTT.Term = <
                                                   //| function1>
 	
-<<<<<<< HEAD
-	evalout(N.rep(_))                         //> res34: provingground.HoTT.Term = 1
-=======
 	evalout(N.rep(_))                         //> res43: provingground.HoTT.Term = 1
->>>>>>> 7ca50d7b
 	
 	val rfn = r((k: Long) => N.rep(k + k *k)) //> rfn  : provingground.HoTT.FuncObj[provingground.HoTT.Term,provingground.HoT
                                                   //| T.Term] = <function1>
 	
 	rfn.asInstanceOf[ExtendedFunction[Term, Long, Term, Term]]
-<<<<<<< HEAD
-                                                  //> res35: provingground.functionfinder.ScalaRep.ExtendedFunction[provingground
-                                                  //| .HoTT.Term,Long,provingground.HoTT.Term,provingground.HoTT.Term] = <functio
-                                                  //| n1>
-	
-	eval(rfn)                                 //> res36: provingground.HoTT.Term = (<function1>(<function1>) : N)
-	
-	eval(rfn) == N.rep(1)                     //> res37: Boolean = false
-=======
                                                   //> res44: provingground.functionfinder.ScalaRep.ExtendedFunction[provingground
                                                   //| .HoTT.Term,Long,provingground.HoTT.Term,provingground.HoTT.Term] = <functio
                                                   //| n1>
@@ -415,6 +334,5 @@
 	eval(rfn)                                 //> res45: provingground.HoTT.Term = 2
 	
 	eval(rfn) == N.rep(2)                     //> res46: Boolean = true
->>>>>>> 7ca50d7b
 	
 }