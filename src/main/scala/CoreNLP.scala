package provingGround

import provingGround.NlpProse._
import provingGround.ParseProse._

import java.io._
// import java.util.*;
import scala.collection.JavaConverters._

import edu.stanford.nlp.io._
import edu.stanford.nlp.ling._
import edu.stanford.nlp.pipeline._
import edu.stanford.nlp.trees._
import edu.stanford.nlp.util._
import edu.stanford.nlp.ling.CoreAnnotations._ 
import edu.stanford.nlp.semgraph._
import edu.stanford.nlp.semgraph.SemanticGraphCoreAnnotations._
<<<<<<< HEAD
=======
//import edu.stanford.nlp.trees.semgraph.SemanticGraphCoreAnnotations._
>>>>>>> fa7a5b0b

object CoreNLP{

		def gov(e: SemanticGraphEdge) = Token(e.getGovernor().word, e.getGovernor().index)
		
		def dep(e: SemanticGraphEdge) = Token(e.getDependent().word, e.getDependent().index)
		
		def depWord(short: String, specific: String) = if (short=="prep") short+"_"+specific else short
		
		def depType(e: SemanticGraphEdge) = depWord(e.getRelation().getShortName(), e.getRelation.getSpecific())

		def newPipe = {
			val props = new java.util.Properties()
			props.put("annotators", "tokenize, ssplit, pos, lemma, ner, parse, dcoref")
			new StanfordCoreNLP(props)
			}

		def annotatedDoc(text: String, pipe: StanfordCoreNLP) ={
			val document = new Annotation(text)
			pipe.annotate(document)
			document
			}

		def sentences(document:Annotation) : List[CoreMap] = {
<<<<<<< HEAD
			(document.get(classOf[SentencesAnnotation])).asScala.toList
=======
			(document.get(classOf[CoreAnnotations.SentencesAnnotation])).asScala.toList
>>>>>>> fa7a5b0b
			}

		def depRelIterable(sentence: CoreMap) = {
      val dependencies = sentence.get(
          classOf[CollapsedCCProcessedDependenciesAnnotation]);
			val dependencyIterable = dependencies.edgeIterable().asScala
			dependencyIterable map ((e: SemanticGraphEdge) => DepRel(gov(e), dep(e), depType(e)))
			}

		def proseTrees(text: String, pipe: StanfordCoreNLP) = {
			for (sentence<-sentences(annotatedDoc(text, pipe))) yield {
				 new ProseTree(depRelIterable(sentence).toList)
				}
			}


		def coreLabelList(sentence: CoreMap) = {
			(sentence.get(classOf[TokensAnnotation])).asScala.toList
			}

		def word(token: CoreLabel) = token.get(classOf[TextAnnotation])

		def pos(token: CoreLabel) = token.get(classOf[PartOfSpeechAnnotation])

<<<<<<< HEAD
		def namedentity(token: CoreLabel) = token.get(classOf[NamedEntityTagAnnotation])
=======
		def ne(token: CoreLabel) = token.get(classOf[NamedEntityTagAnnotation])
>>>>>>> fa7a5b0b

		}


// The part below is for testing.
	object CoreNLPTest extends App{
		import provingGround.CoreNLP._

    val props = new java.util.Properties()
    props.put("annotators", "tokenize, ssplit, pos, lemma, ner, parse, dcoref")
    val pipeline = new StanfordCoreNLP(props)
    
    // read some text in the text variable
    val text = "Quick brown for jumps over the lazy dog"
    
    // create an empty Annotation just with the given text
    val document = new Annotation(text)
    
    // run all Annotators on this text
    pipeline.annotate(document)
    
    // these are all the sentences in this document
    // a CoreMap is essentially a Map that uses class objects as keys and has values with custom types
    val sentencesJava = (document.get(classOf[CoreAnnotations.SentencesAnnotation]))
    import scala.collection.JavaConverters._
    val sentences: List[CoreMap] = sentencesJava.asScala.toList
    
    val depTrees = for(sentence <-sentences) yield { 
      // traversing the words in the current sentence
      // a CoreLabel is a CoreMap with additional token-specific methods
//      for (CoreLabel token: sentence.get(TokensAnnotation.class)) {
        // this is the text of the token
//        String word = token.get(TextAnnotation.class);
        // this is the POS tag of the token
//        String pos = token.get(PartOfSpeechAnnotation.class);
        // this is the NER label of the token
//       String ne = token.get(NamedEntityTagAnnotation.class);       
//      }

      // this is the parse tree of the current sentence
//      Tree tree = sentence.get(TreeAnnotation.class);

      // this is the Stanford dependency graph of the current sentence
      val dependencies = sentence.get(classOf[CollapsedCCProcessedDependenciesAnnotation]);
			val dependencyIterable = dependencies.edgeIterable().asScala
			dependencyIterable map ((e: SemanticGraphEdge) => DepRel(gov(e), dep(e), depType(e)))  
    }
		for (t<-depTrees; e<- t) println(e)

    // This is the coreference link graph
    // Each chain stores a set of mentions that link to each other,
    // along with a method for getting the most representative mention
    // Both sentence and token offsets start at 1!
//    Map<Integer, CorefChain> graph = 
//      document.get(CorefChainAnnotation.class);

		val tree =proseTrees("if a prime number p divides mn, p divides one of m and n", pipeline).head
		println(toFormula(tree, Global))
	
}<|MERGE_RESOLUTION|>--- conflicted
+++ resolved
@@ -15,11 +15,7 @@
 import edu.stanford.nlp.ling.CoreAnnotations._ 
 import edu.stanford.nlp.semgraph._
 import edu.stanford.nlp.semgraph.SemanticGraphCoreAnnotations._
-<<<<<<< HEAD
-=======
-//import edu.stanford.nlp.trees.semgraph.SemanticGraphCoreAnnotations._
->>>>>>> fa7a5b0b
-
+ 
 object CoreNLP{
 
 		def gov(e: SemanticGraphEdge) = Token(e.getGovernor().word, e.getGovernor().index)
@@ -43,11 +39,7 @@
 			}
 
 		def sentences(document:Annotation) : List[CoreMap] = {
-<<<<<<< HEAD
 			(document.get(classOf[SentencesAnnotation])).asScala.toList
-=======
-			(document.get(classOf[CoreAnnotations.SentencesAnnotation])).asScala.toList
->>>>>>> fa7a5b0b
 			}
 
 		def depRelIterable(sentence: CoreMap) = {
@@ -72,11 +64,7 @@
 
 		def pos(token: CoreLabel) = token.get(classOf[PartOfSpeechAnnotation])
 
-<<<<<<< HEAD
 		def namedentity(token: CoreLabel) = token.get(classOf[NamedEntityTagAnnotation])
-=======
-		def ne(token: CoreLabel) = token.get(classOf[NamedEntityTagAnnotation])
->>>>>>> fa7a5b0b
 
 		}
 
