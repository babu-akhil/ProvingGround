package provingground.learning
import provingground._
import HoTT._
import monix.eval.Task

import scala.concurrent._
import duration._

import TermRandomVars._

import GeneratorVariables._

import EntropyAtomWeight._

import scalahott.NatRing
import monix.tail.Iterant

/**
  * Collect local/generative/tactical proving;
  * this includes configuration and learning but excludes strategy and attention.
  * This can be called in a loop generating goals based on unproved theorems,
  * using representation/deep learning with attention focussed or interactively.
  */
case class LocalProver(
    initState: TermState =
      TermState(FiniteDistribution.empty, FiniteDistribution.empty),
    tg: TermGenParams = TermGenParams(),
    cutoff: Double = math.pow(10, -4),
    limit: FiniteDuration = 3.minutes,
    maxRatio: Double = 1.01,
    scale: Double = 1.0,
    steps: Int = 10000,
    maxDepth: Int = 10,
    hW: Double = 1,
    klW: Double = 1
) extends LocalProverStep {
  // Convenience for generation
  def sharpen(scale: Double = 2.0) = this.copy(cutoff = cutoff / scale)

  def addTerms(terms: (Term, Double)*): LocalProver = {
    val total = terms.map(_._2).sum
    val td = initState.terms * (1 - total) ++ FiniteDistribution(terms.map {
      case (x, p) => Weighted(x, p)
    })
    val ts = initState.copy(terms = td)
    this.copy(initState = ts)
  }

  lazy val typesByRestrict: LocalProver = {
    val typd = initState.terms.collect { case tp: Typ[Term] => tp }.safeNormalized
    val ts   = initState.copy(typs = typd)
    this.copy(initState = ts)
  }

  lazy val typesByMap: LocalProver = {
    val typd = initState.terms.map(_.typ)
    val ts   = initState.copy(typs = typd)
    this.copy(initState = ts)
  }

  def addVars(terms: (Term, Double)*): LocalProver = {
    val total = terms.map(_._2).sum
    val td = initState.terms * (1 - total) ++ FiniteDistribution(terms.map {
      case (x, p) => Weighted(x, p)
    })
    val allVars = initState.vars ++ terms.map(_._1).toVector
    val ctx = terms.foldLeft(initState.context) {
      case (cx: Context, (y, _)) => cx.addVariable(y)
    }
    val ts =
      initState.copy(terms = td.safeNormalized, vars = allVars, context = ctx)
    this.copy(initState = ts)
  }

  def addTypes(typs: (Typ[Term], Double)*): LocalProver = {
    val total = typs.map(_._2).sum
    val typd = initState.typs * (1 - total) ++ FiniteDistribution(typs.map {
      case (x, p) => Weighted(x, p)
    })
    val ts = initState.copy(typs = typd.safeNormalized)
    this.copy(initState = ts)
  }

  def addAxioms(typs: (Typ[Term], Double)*): LocalProver = {
    val total = typs.map(_._2).sum
    val td = initState.terms * (1 - total) ++ FiniteDistribution(typs.map {
      case (x, p) => Weighted("axiom" :: x, p)
    })
    val ts = initState.copy(terms = td.safeNormalized)
    this.copy(initState = ts)
  }

  def addGoals(typs: (Typ[Term], Double)*): LocalProver = {
    val total = typs.map(_._2).sum
    val typd = initState.goals * (1 - total) ++ FiniteDistribution(typs.map {
      case (x, p) => Weighted(x, p)
    })
    val ts = initState.copy(goals = typd.safeNormalized)
    this.copy(initState = ts)
  }

  def addInd(
      typ: Typ[Term],
      intros: Term*
  )(params: Vector[Term] = Vector(), weight: Double = 1): LocalProver = {
    import induction._
    val str0 = ExstInducStrucs.get(typ, intros.toVector)
    val str = params.foldRight(str0) {
      case (x, s) => ExstInducStrucs.LambdaInduc(x, s)
    }
    val dfn     = ExstInducDefn(typ, intros.toVector, str)
    val indsNew = initState.inds * (1 - weight) ++ FiniteDistribution.unif(dfn)
    val ts      = initState.copy(inds = indsNew)
    this.copy(initState = ts)
  }

  def addIndexedInd(
      typ: Term,
      intros: Term*
  )(params: Vector[Term] = Vector(), weight: Double = 1): LocalProver = {
    import induction._
    val str0 = ExstInducStrucs.getIndexed(typ, intros.toVector)
    val str = params.foldRight(str0) {
      case (x, s) => ExstInducStrucs.LambdaInduc(x, s)
    }
    val dfn     = ExstInducDefn(typ, intros.toVector, str)
    val indsNew = initState.inds * (1 - weight) ++ FiniteDistribution.unif(dfn)
    val ts      = initState.copy(inds = indsNew)
    this.copy(initState = ts)
  }

  lazy val noIsles: LocalProver = this.copy(tg = tg.copy(lmW = 0, piW = 0))

  def params(params: TermGenParams) = this.copy(tg = params)

  def isleWeight(w: Double): LocalProver =
    this.copy(tg = tg.copy(lmW = w, piW = w))

  def backwardWeight(w: Double): LocalProver =
    this.copy(tg = tg.copy(typAsCodW = w, targetInducW = w))

  def negateTypes(w: Double): LocalProver =
    this.copy(tg = tg.copy(negTargetW = w))

  def natInduction(w: Double = 1.0): LocalProver = {
    val mixin = initState.inds + (NatRing.exstInducDefn, w)
    this.copy(initState.copy(inds = mixin.safeNormalized))
  }

  // Proving etc
  val nextState: Task[TermState] =
    tg.nextStateTask(initState, cutoff, limit).memoize

  val mfd: MonixFiniteDistributionEq[TermState, Term] =
    MonixFiniteDistributionEq(tg.nodeCoeffSeq)

  lazy val mf = MonixFiniteDistribution(tg.nodeCoeffSeq)

  val pairT: Task[(FiniteDistribution[Term], Set[EquationNode])] =
    mfd.varDist(initState)(Terms, cutoff)

  def varDist[Y](rv: RandomVar[Y]): Task[FiniteDistribution[Y]] =
    mf.varDist(initState)(rv, cutoff, limit)

  def nodeDist[Y](node: GeneratorNode[Y]): Task[FiniteDistribution[Y]] =
    mf.nodeDist(initState)(node, cutoff)

  val equationNodes: Task[Set[EquationNode]] = pairT.map(_._2).memoize

  // Generating provers using results
  val withLemmas: Task[LocalProver] =
    for {
      lws <- lemmas
      lfd = FiniteDistribution(lws.map {
        case (tp, p) => Weighted("lemma" :: tp, p)
      })
      lInit = initState.copy(terms = (initState.terms ++ lfd).safeNormalized)
    } yield this.copy(initState = lInit)

  val optimalInit0: Task[LocalProver] = expressionEval.map { ev =>
    val p                            = ev.optimum(hW, klW, cutoff, ev.finalDist, maxRatio)
    val td: FiniteDistribution[Term] = ExpressionEval.dist(Terms, p)
    val ts                           = initState.copy(terms = td)
    this.copy(initState = ts)
  }

  val optimalInit: Task[LocalProver] =
    for {
      ev <- expressionEval
<<<<<<< HEAD
      p  <- ev.optimumTask(hW, klW, cutoff, ev.finalDist, maxRatio)
      td: FiniteDistribution[Term] = ExpressionEval.dist(Terms, p)
      ts                           = initState.copy(terms = td)
    } yield this.copy(initState = ts)

  lazy val tunedInit: Task[LocalProver] =
    tunedGenerators.map { td =>
      val ts = initState.copy(terms = td)
      this.copy(initState = ts)
    }
=======
      p  <- ev.optimumTask(hW, klW)
      td: FiniteDistribution[Term] = ExpressionEval.dist(Terms, p)
      ts                           = initState.copy(terms = td)
    } yield this.copy(initState = ts)
>>>>>>> 3214d79d

  lazy val tunedInit: Task[FiniteDistribution[HoTT.Term]] =
    expressionEval.flatMap { ev =>
      val itrnt = ev.generatorIterant(hW, klW).map(_.purge(cutoff).safeNormalized)
      itrnt.take(steps).lastOptionL.map(op => op.getOrElse(initState.terms))
    }
}

trait LocalProverStep {
  val initState: TermState
  val nextState: Task[TermState]
  val tg: TermGenParams
  val cutoff: Double
  val scale: Double
  val steps: Int
  val maxDepth: Int
  val limit: FiniteDuration
  val hW: Double
  val klW: Double

  lazy val evolvedState: Task[EvolvedState] = nextState
    .map(
      result => EvolvedState(initState, result, tg, cutoff)
    )
    .memoize

  lazy val theoremsByStatement: Task[FiniteDistribution[Typ[Term]]] =
    nextState.map(_.thmsBySt)

  lazy val theoremsByProof: Task[FiniteDistribution[Typ[Term]]] =
    nextState.map(_.thmsByPf)

  lazy val unknownStatements: Task[FiniteDistribution[Typ[Term]]] =
    nextState.map(_.unknownStatements)

  val equationNodes: Task[Set[EquationNode]]

  lazy val equations: Task[Set[Equation]] = equationNodes.map { eqs =>
    groupEquations(eqs)
  }.memoize

  lazy val expressionEval: Task[ExpressionEval] =
    (for {
      fs  <- nextState
      eqs <- equations
    } yield ExpressionEval(initState, fs, eqs, tg)).memoize

  lazy val lemmas: Task[Vector[(Typ[Term], Double)]] =
    (for {
      ev <- evolvedState
    } yield lemmaWeights(ev, steps, scale)).memoize

  lazy val lemmaProofs: Task[FiniteDistribution[HoTT.Term]] =
    for {
      v  <- lemmas
      ns <- nextState
      terms = ns.terms
    } yield
      v.map {
          case (tp, w) => terms.filter(_.typ == tp)
        }
        .fold(FiniteDistribution.empty[Term])(_ ++ _)

  lazy val proofTerms = {
    val pfExpsT = lemmaProofs.map(_.pmf.map {
      case Weighted(x, t) => FinalVal(Elem(x, Terms)) -> t
    })
    for {
      pfExps <- pfExpsT
      ev     <- expressionEval
    } yield
      ev.Final.fullBackMap(pfExps.toMap, cutoff).toVector.collect {
        case (FinalVal(Elem(x: Term, Terms)), w) => (x, w)
      }
  }

  // These are candidate generators
  lazy val proofComponents: Task[Vector[(HoTT.Term, Double)]] = for {
    basePfs <- proofTerms
    pfs = basePfs.filter(pfw => initState.terms(pfw._1) == 0)
    ev <- evolvedState
  } yield EntropyAtomWeight.tunedProofs(ev, pfs, cutoff, steps, scale)

  lazy val seek: Task[FiniteDistribution[Term]] =
    for {
      base <- nextState
      goals <- findGoal(
        initState,
        base,
        tg,
        steps,
        maxDepth,
        cutoff,
        limit,
        scale
      )
    } yield goals

  lazy val functionsForGoals: Task[FiniteDistribution[Term]] =
    (nextState
      .flatMap { fs: TermState =>
        Task.gather(fs.remainingGoals.pmf.map {
          case Weighted(goal, p) =>
            val codomainTarget: Task[FiniteDistribution[Term]] = tg.monixFD
              .nodeDist(initState)(tg.Gen.codomainNode(goal), cutoff)
              .map(_ * p)
            val inductionTarget: Task[FiniteDistribution[Term]] = tg.monixFD
              .nodeDist(initState)(tg.Gen.targetInducBackNode(goal), cutoff)
              .map(_ * p)
            for {
              dcd <- codomainTarget
              did <- inductionTarget
            } yield (dcd ++ did).safeNormalized
        })
      })
      .map(vfd => vfd.foldLeft(FiniteDistribution.empty[Term])(_ ++ _))

  lazy val subGoals: Task[FiniteDistribution[Typ[Term]]] =
    for {
      funcs <- functionsForGoals
      fs    <- nextState
    } yield funcs.flatMap(fs.subGoalsFromFunc _)

  lazy val generatorIterant: Iterant[Task, FiniteDistribution[HoTT.Term]] =
    Iterant
      .liftF(expressionEval)
      .flatMap(ev => ev.generatorIterant(hW, klW, cutoff, ev.finalDist))

  lazy val tunedGenerators: Task[FiniteDistribution[HoTT.Term]] =
    generatorIterant
      .take(steps)
      .lastOptionL
      .map(os => os.getOrElse(initState.terms))
}<|MERGE_RESOLUTION|>--- conflicted
+++ resolved
@@ -187,7 +187,6 @@
   val optimalInit: Task[LocalProver] =
     for {
       ev <- expressionEval
-<<<<<<< HEAD
       p  <- ev.optimumTask(hW, klW, cutoff, ev.finalDist, maxRatio)
       td: FiniteDistribution[Term] = ExpressionEval.dist(Terms, p)
       ts                           = initState.copy(terms = td)
@@ -198,18 +197,7 @@
       val ts = initState.copy(terms = td)
       this.copy(initState = ts)
     }
-=======
-      p  <- ev.optimumTask(hW, klW)
-      td: FiniteDistribution[Term] = ExpressionEval.dist(Terms, p)
-      ts                           = initState.copy(terms = td)
-    } yield this.copy(initState = ts)
->>>>>>> 3214d79d
-
-  lazy val tunedInit: Task[FiniteDistribution[HoTT.Term]] =
-    expressionEval.flatMap { ev =>
-      val itrnt = ev.generatorIterant(hW, klW).map(_.purge(cutoff).safeNormalized)
-      itrnt.take(steps).lastOptionL.map(op => op.getOrElse(initState.terms))
-    }
+
 }
 
 trait LocalProverStep {
