package provingground.learning
import provingground.{FiniteDistribution => FD, _}, HoTT._
import monix.eval._, monix.tail._

import GeneratorVariables._, TermRandomVars._

import annotation.tailrec

object ExpressionEval {
  val sd: StateDistribution[TermState, FD] =
    implicitly[StateDistribution[TermState, FD]]

  def dist[Y](rv: RandomVar[Y], p: Map[Expression, Double]): FD[Y] = {
    val pmf = p.collect {
      case (FinalVal(Elem(x, randomVar)), prob) if rv == randomVar =>
        Weighted(x.asInstanceOf[Y], prob)
    }
    FD(pmf)
  }

  def generators(p: Map[Expression, Double]) =
    FD(
      p.collect { case (InitialVal(Elem(x: Term, Terms)), p) => Weighted(x, p) }
    )

  /**
    * checks whether an element is a variable in an island
    */
  def isIsleVar(elem: Elem[_]): Boolean = elem match {
    case Elem(x: Symbolic, _) =>
      x.name match {
        case Name(name) => name.startsWith("@")
        case _          => false
      }
    case Elem(ExstFunc.Wrap(x: Symbolic), _) =>
      x.name match {
        case Name(name) => name.startsWith("@")
        case _          => false
      }
    case Elem(x: Term, _) =>
      Name.getName(x).map(_.startsWith(("@"))).getOrElse(false)
    case _ => false
  }

  // It is assumed that boats have all the isle information. If the argument is an `Elem`, perhaps nested in isles, we get boats and the random-variable
  def elemContext(
      elem: GeneratorVariables.Variable[_]
  ): Option[(RandomVar[_], Vector[_])] = elem match {
    case Elem(element, randomVar) => Some(randomVar -> Vector())
    case InIsle(isleVar, boat, isle) =>
      elemContext(isleVar).map { case (rv, vec) => (rv, boat +: vec) }
    case _ => None
  }

  /**
    * Initial value of an atomic expression
    */
  def initVal(
      exp: Expression,
      tg: TermGenParams,
      initialState: TermState
  ): Option[Double] =
    exp match {
      case cf @ Coeff(_, _) => cf.get(tg.nodeCoeffSeq)
      case InitialVal(elem @ Elem(el, rv)) =>
        val base = sd.value(initialState)(rv)(el)
        if (base > 0) Some(base)
        else if (isIsleVar(elem))
          Some(tg.varWeight / (1 - tg.varWeight)) // for the case of variables in islands
        else if (rv == Goals) Some(0.5) // just a quick-fix
        else throw new Exception(s"no initial value for $elem")
      case IsleScale(_, _) => Some((1.0 - tg.varWeight))
      case _               => None
    }

  /**
    * Given a collection of atoms, returns map with values for them.
    */
  def initMap(
      atoms: Set[Expression],
      tg: TermGenParams,
      initialState: TermState
  ): Map[Expression, Double] =
    (for {
      exp   <- atoms
      value <- initVal(exp, tg, initialState)
    } yield exp -> value).toMap

  /**
    * Recursively calculate or update the value on expression, given initial values.
    */
  def recExp(init: Map[Expression, Double], exp: Expression): Double =
    init.getOrElse(
      exp,
      exp match {
        case Sum(a, b)     => recExp(init, a) + recExp(init, b)
        case Log(a)        => math.log(recExp(init, a))
        case Exp(a)        => math.exp(recExp(init, a))
        case Product(x, y) => recExp(init, x) * recExp(init, y)
        case Literal(x)    => x
        case Quotient(x, y) =>
          if (recExp(init, y) != 0) recExp(init, x) / recExp(init, y)
          else recExp(init, x)
        case _ => 0
      }
    )

  /**
    * Stabilized recursive expression, taking geometric mean with the previous value if defined.
    * This is to avoid oscillations.
    */
  def stabRecExp(
      init: Map[Expression, Double],
      exp: Expression,
      prev: Option[Double]
  ): Double = {
    val y = recExp(init, exp)
    math.sqrt(prev.getOrElse(y) * y)
  }

  /**
    * Updating a map given equations by replacing terms that are the lhs of an equation with rhs evaluated.
    */
  def nextMap(
      init: Map[Expression, Double],
      equations: Set[Equation]
  ): Map[Expression, Double] = {
    init ++ equations
      .map(eq => eq.lhs -> stabRecExp(init, eq.rhs, init.get(eq.lhs)))
      .filter(_._2 != 0)
  }

  /**
    * Iteratively update a map given equations until the support is stable (so we can safely calculate ratios).
    */
  @tailrec
  def stableSupportMap(
      init: Map[Expression, Double],
      equations: Set[Equation]
  ): Map[Expression, Double] = {
    val newMap = nextMap(init, equations)
    if (newMap.keySet == init.keySet) newMap
    else stableSupportMap(newMap, equations)
  }

  @tailrec
  def iterateMap(
      init: Map[Expression, Double],
      equations: Set[Equation],
      steps: Int
  ): Map[Expression, Double] =
    if (steps < 1) init
    else iterateMap(nextMap(init, equations), equations, steps - 1)

  def mapRatio[A](m1: Map[A, Double], m2: Map[A, Double]): Double = {
    require(m1.keySet == m2.keySet, "comparing maps with different supports")
    m1.map { case (k, v) => math.max(v / m2(k), (m2(k) / v)) }.max
  }

  /**
    * Iteratively update a map by equations till it is stable, i.e. almost satisfies the equations.
    */
  @tailrec
  def stableMap(
      init: Map[Expression, Double],
      equations: Set[Equation],
      maxRatio: Double = 1.01
  ): Map[Expression, Double] = {
    val newMap = nextMap(init, equations)
    if ((newMap.keySet == init.keySet) && mapRatio(newMap, init) < maxRatio)
      newMap
    else stableMap(newMap, equations, maxRatio)
  }
}

import spire.algebra._
import spire.math._
import spire.implicits._
import ExpressionEval._

case class ExpressionEval(
    initialState: TermState,
    finalState: TermState,
    equations: Set[Equation],
    tg: TermGenParams,
    maxRatio: Double = 1.01,
    epsilon: Double = 1.0
) {

  /**
    * the atomic expressions in the equations
    */
  val atoms: Set[Expression] = equations
    .map(_.lhs)
    .union(equations.flatMap(eq => Expression.atoms(eq.rhs)))
  val init: Map[Expression, Double] = initMap(atoms, tg, initialState)

  /**
    * The final distributions, obtained from the initial one by finding an almost solution.
    */
  val finalDist: Map[Expression, Double] = stableMap(init, equations, maxRatio)

  val keys: Vector[Expression] = finalDist.keys.toVector

  /**
    * Terms in the initial distributions, used to calculate total weights of functions etc
    */
  val initTerms: Vector[Term] = keys.collect {
    case InitialVal(el @ Elem(t: Term, Terms)) if !isIsleVar(el) => t
  }

  /**
    * Terms in the final (i.e. evolved) distribution
    */
  val finalTerms: Set[Term] = keys.collect {
    case FinalVal(el @ Elem(t: Term, Terms)) if !isIsleVar(el) => t
  }.toSet

  // should we use the equations instead?
  val finalTyps: FD[Typ[Term]] = sd.value(finalState)(Typs)

  val funcTotal: Expression = initTerms
    .filter(isFunc)
    .map { t =>
      InitialVal(Elem(t, Terms))
    }
    .fold[Expression](Literal(0))(_ + _)

  val typFamilyTotal: Expression = initTerms
    .filter(isTypFamily)
    .map { t =>
      InitialVal(Elem(t, Terms))
    }
    .fold[Expression](Literal(0))(_ + _)

  val initVarGroups
      : Map[(RandomVar[_], Vector[_]), Set[GeneratorVariables.Expression]] =
    atoms
      .collect {
        case InitialVal(variable) => variable
      }
      .flatMap(x => elemContext(x).map(y => x -> y))
      .groupBy(_._2)
      .mapValues { s =>
        s.map { case (x, _) => InitialVal(x): Expression }
      }

  val finalVarGroups
      : Map[(RandomVar[_], Vector[_]), Set[GeneratorVariables.Expression]] =
    atoms
      .collect {
        case FinalVal(variable) => variable
      }
      .flatMap(x => elemContext(x).map(y => x -> y))
      .groupBy(_._2)
      .mapValues { s =>
        s.map { case (x, _) => FinalVal(x): Expression }
      }

  def expressionGroup(exp: Expression): Option[Set[Expression]] = exp match {
    case InitialVal(variable) =>
      elemContext(variable).flatMap(v => initVarGroups.get(v))
    case FinalVal(variable) =>
      elemContext(variable).flatMap(v => finalVarGroups.get(v))
    case _ => None
  }

  def normalizedMap(p: Map[Expression, Double]) = p map {
    case (exp, value) =>
      expressionGroup(exp)
        .map { s =>
          val total = s.toVector.map(x => p.getOrElse(x, 0.0)).sum
          if (total > 0) exp -> value / total else exp -> value
        }
        .getOrElse(exp -> value)
  }

  /**
    * Vector of all variables. This is frozen so that their indices can be used.
    */
  val vars: Vector[Expression] =
    equations
      .flatMap(eq => Set(eq.lhs, eq.rhs))
      .flatMap(exp => Expression.varVals(exp).map(t => t: Expression))
      .toVector

  lazy val variableIndex: Map[Expression, Int] =
    vars.zipWithIndex.toMap

  implicit val dim: JetDim = JetDim(vars.size)

  implicit val jetField: Field[Jet[Double]] = implicitly[Field[Jet[Double]]]

  case class WithP(p: Map[Expression, Double]) {
    lazy val spireVarProbs: Map[Expression, Jet[Double]] =
      vars.zipWithIndex.collect {
        case (v, n) if p.getOrElse(v, 0.0) > 0 && p(v) < 1 =>
          val t: Jet[Double] = Jet.h[Double](n)
          val r: Jet[Double] = p(v)
          val d: Jet[Double] = (r + (-1)) * (-1)
          val lx             = log(r / d) // value after inverse sigmoid
          val x              = lx + t
          val y              = exp(x) / (exp(x) + 1.0) // tangent before sigmoid
          v -> y
      }.toMap

    /**
      * Recursive jet for an expression, with variables transformed by sigmoid.
      */
    def jet(expr: Expression): Jet[Double] =
      spireVarProbs.getOrElse(
        expr,
        expr match {
          case Log(exp)       => log(jet(exp))
          case Exp(x)         => exp(jet(x))
          case Sum(x, y)      => jet(x) + jet(y)
          case Product(x, y)  => jet(x) * jet(y)
          case Literal(value) => value
          case Quotient(x, y) => jet(x) / jet(y)
          case iv @ InitialVal(el @ Elem(_, _)) =>
            el match {
              case Elem(fn: ExstFunc, Funcs) =>
                jet(InitialVal(Elem(fn.func, Terms)) / funcTotal)
              case Elem(t: Term, TypFamilies) =>
                jet(InitialVal(Elem(t, Terms)) / typFamilyTotal)
              case _ => p(iv)
            }
          case otherCase => p(otherCase)

        }
      )

    def jetTask(expr: Expression): Task[Jet[Double]] =
      spireVarProbs
        .get(expr)
        .map(Task.now(_))
        .getOrElse(
          expr match {
            case Log(exp) => jetTask(exp).map(j => log(j))
            case Exp(x)   => jetTask(x).map(j => exp(j))
            case Sum(x, y) =>
              for {
                a <- jetTask(x)
                b <- jetTask(y)
              } yield a + b
            case Product(x, y) =>
              for {
                a <- jetTask(x)
                b <- jetTask(y)
              } yield a * b
            case Literal(value) => Task.now(value)
            case Quotient(x, y) =>
              for {
                a <- jetTask(x)
                b <- jetTask(y)
              } yield a / b
            case iv @ InitialVal(el @ Elem(_, _)) =>
              el match {
                case Elem(fn: ExstFunc, Funcs) =>
                  jetTask(InitialVal(Elem(fn.func, Terms)) / funcTotal)
                case Elem(t: Term, TypFamilies) =>
                  jetTask(InitialVal(Elem(t, Terms)) / typFamilyTotal)
                case _ => Task(p(iv))
              }
            case otherCase => Task(p(otherCase))

          }
        )

    /**
      * Gradients of equations for expression
      */
    lazy val eqnGradients: Vector[Vector[Double]] =
      eqnExpressions.map { exp =>
        jet(exp).infinitesimal.toVector
      }

    val eqnGradientsTask: Task[Vector[Vector[Double]]] =
      Task.gather(eqnExpressions.map { exp =>
        jetTask(exp).map(_.infinitesimal.toVector)
      })

    /**
      * Composite entropy projected perpendicular to the equations.
      */
    def entropyProjection(hW: Double = 1, klW: Double = 1): Vector[Double] = {
      val gradient = jet(entropy(hW, klW)).infinitesimal.toVector
      GramSchmidt.perpVec(eqnGradients, gradient)
    }

    def entropyProjectionTask(
        hW: Double = 1,
        klW: Double = 1
    ): Task[Vector[Double]] =
      for {
        der <- jetTask(entropy(hW, klW))
        gradient = der.infinitesimal.toVector
        eqg <- eqnGradientsTask
        res <- MonixGramSchmidt.perpVec(eqg, gradient)
      } yield res

    // Jets rewritten as maps of expression
    def jetCoordinates(
        jt: Jet[Double]
    ): Map[Expression, Double] =
      (for {
        (x, j) <- vars.zipWithIndex
        v = jt.infinitesimal(j)
        if v != 0
        scale = WithP(p).jet(x).infinitesimal(j)
      } yield x -> v / scale).toMap

    def backMap(
        exp: Expression
    ): Map[Expression, Double] =
      jetCoordinates(jet(rhs(exp)))

    @annotation.tailrec
    final def recFullBackMap(
        base: Map[Expression, Double],
        cutoff: Double,
        accum: Map[Expression, Double]
    ): Map[Expression, Double] =
      if (base.isEmpty) accum
      else {
        val nextBase = MapVS.compose(base, backMap(_)).filter {
          case (exp, v) => math.abs(v) > cutoff
        }
        val nextAccum = mvs.plus(accum, base)
        recFullBackMap(nextBase, cutoff, nextAccum)
      }

    def fullBackMap(
        base: Map[Expression, Double],
        cutoff: Double
    ): Map[Expression, Double] =
      recFullBackMap(base, cutoff, Map())

    def fullBackMapExp(
        exp: Expression,
        cutoff: Double
    ): Map[Expression, Double] =
      recFullBackMap(Map(exp -> 1), cutoff, Map())

  }

  lazy val Final = WithP(finalDist)

  /**
    * Terms of the generating distribution
    */
  val genTerms: Map[Term, Expression] =
    initTerms.map(t => t -> InitialVal(Elem(t, Terms))).toMap

  val thmSet: Set[Typ[Term]] =
    finalTyps.support.intersect(finalTerms.map(_.typ)).filter(!isUniv(_))

  val thmsByStatement: Map[Typ[Term], Expression] = finalTyps
    .filter(typ => thmSet.contains(typ))
    .safeNormalized
    .toMap
    .mapValues(Literal)

  def proofExpression(typ: Typ[Term]): Expression =
    finalTerms
      .filter(_.typ == typ)
      .map(t => FinalVal(Elem(t, Terms)))
      .reduce[Expression](_ + _)

  val thmsByProof: Map[Typ[Term], Expression] =
    thmSet.map(typ => typ -> proofExpression(typ)).toMap

  /**
    * Expression for entropy of the generating distribution
    */
  val hExp: Expression = Expression.h(genTerms)

  /**
    * Expression for Kullback-Liebler divergence of proofs from statements of theorems.
    */
  val klExp: Expression = Expression.kl(thmsByStatement, thmsByProof)

  /**
    * Expressions for equations.
    */
  val eqnExpressions: Vector[Expression] =
    equations.toVector.map { eq =>
      eq.lhs - eq.rhs
    }

  /**
    * Shift downwards by the gradient, mapped by sigmoids.
    */
  def gradShift(
      p: Map[Expression, Double],
      t: Vector[Double],
      eps: Double = epsilon
  ): Map[Expression, Double] = {
    p.map {
      case (expr, y) =>
        if (y == 0 || y == 1) expr -> y
        else
          variableIndex
            .get(expr)
            .map { n =>
              val x = log(y / (1 - y)) - (t(n) * eps)
              expr -> exp(x) / (1 + exp(x))
            }
            .getOrElse(expr -> y)
    }
  }

  def stableGradShift(
      p: Map[Expression, Double],
      t: Vector[Double],
      eps: Double = epsilon
  ): Map[Expression, Double] =
    {
      val newMap =  normalizedMap(stableMap(gradShift(p, t, eps), equations))
      // if (p.keySet == newMap.keySet) pprint.log(mapRatio(p, newMap))
      // else {
      //   pprint.log(p.keySet -- newMap.keySet)
      //   pprint.log(newMap.keySet -- p.keySet)
      // }
      newMap
    }

  /**
    * Expression for composite entropy.
    */
  def entropy(hW: Double = 1, klW: Double = 1): Expression =
    (hExp * hW) + (klExp * klW)

  def iterator(
      hW: Double = 1,
      klW: Double = 1,
      p: Map[Expression, Double] = finalDist
  ): Iterator[Map[Expression, Double]] =
    Iterator.iterate(p)(
      q => stableGradShift(q, WithP(q).entropyProjection(hW, klW))
    )

  def iterant(
      hW: Double = 1,
      klW: Double = 1,
      p: Map[Expression, Double] = finalDist
  ): Iterant[Task, Map[Expression, Double]] =
    Iterant.fromStateActionL[Task, Map[Expression, Double], Map[
      Expression,
      Double
    ]] { q =>
      for {
        epg <- WithP(q).entropyProjectionTask(hW, klW)
        s = stableGradShift(q, epg)
      } yield (s, s)
    }(Task.now(p))

  def generatorIterant(
      hW: Double = 1,
      klW: Double = 1,
      cutoff: Double,
      p: Map[Expression, Double] = finalDist
  ): Iterant[Task, FD[Term]] =
    Iterant.fromStateActionL[Task, Map[Expression, Double], FD[Term]] { q =>
      for {
        epg <- WithP(q).entropyProjectionTask(hW, klW)
        s = stableGradShift(q, epg)
      } yield (generators(s).purge(cutoff).safeNormalized , s)
    }(Task.now(p))

  /**
    * Optimal value, more precisely stable under gradient flow.
    *
    * @param hW entropy weight
    * @param klW Kullback-Liebler weight
    * @param p Initial distribution
    * @return
    */
  def optimum(
      hW: Double = 1,
      klW: Double = 1,
      cutoff: Double,
      p: Map[Expression, Double] = finalDist,
      maxRatio: Double = 1.01
  ): Map[Expression, Double] = {
    val newMap = stableGradShift(p, WithP(p).entropyProjection(hW, klW))
    if ((newMap.keySet == p.keySet) && (mapRatio(p, newMap) < maxRatio)) newMap
    else optimum(hW, klW, cutoff, newMap, maxRatio)
  }

  def optimumTask(
      hW: Double = 1,
      klW: Double = 1,
      cutoff: Double,
      p: Map[Expression, Double] = finalDist,
      maxRatio: Double = 1.01
  ): Task[Map[Expression, Double]] =
    (for {
      epg <- WithP(p).entropyProjectionTask(hW, klW)
      newMap = stableGradShift(p, epg).filter(t => t._2 > cutoff)
      stable = ((newMap.keySet == p.keySet) && (mapRatio(p, newMap) < maxRatio))
<<<<<<< HEAD
      recRes <- Task.defer(optimumTask(hW, klW, cutoff, newMap, maxRatio))
    } yield if (stable) newMap else recRes
=======
      // _ = pprint.log(stable)
    } yield stable -> newMap).flatMap{
      case (true, m) => Task.now(m)
      case (false, m) => optimumTask(hW, klW, m)
    }

>>>>>>> 3214d79d

  // Backward step to see what terms were used in a given term.

  def resolveOpt(exp: Expression): Option[Expression] =
    equations.find(_.lhs == exp).map(_.rhs)

  def rhs(exp: Expression): Expression = resolveOpt(exp).getOrElse(Literal(0))

  def unitJet(p: Map[Expression, Double], exp: Expression): Jet[Double] =
    WithP(p).spireVarProbs(exp)

  val mvs: VectorSpace[Map[GeneratorVariables.Expression, Double], Double] =
    implicitly[VectorSpace[Map[Expression, Double], Double]]

}

trait EvolvedEquations[State, Boat] {
  val initState: State
  val finalState: State
  val equations: Set[Equation]

  def totalSquare(epsilon: Double): Expression =
    equations.map(_.squareError(epsilon)).reduce(_ + _)

  def mse(epsilon: Double): Expression = totalSquare(epsilon) / (equations.size)

}<|MERGE_RESOLUTION|>--- conflicted
+++ resolved
@@ -599,17 +599,12 @@
       epg <- WithP(p).entropyProjectionTask(hW, klW)
       newMap = stableGradShift(p, epg).filter(t => t._2 > cutoff)
       stable = ((newMap.keySet == p.keySet) && (mapRatio(p, newMap) < maxRatio))
-<<<<<<< HEAD
-      recRes <- Task.defer(optimumTask(hW, klW, cutoff, newMap, maxRatio))
-    } yield if (stable) newMap else recRes
-=======
       // _ = pprint.log(stable)
     } yield stable -> newMap).flatMap{
       case (true, m) => Task.now(m)
-      case (false, m) => optimumTask(hW, klW, m)
-    }
-
->>>>>>> 3214d79d
+      case (false, m) => optimumTask(hW, klW, cutoff, m)
+    }
+
 
   // Backward step to see what terms were used in a given term.
 
