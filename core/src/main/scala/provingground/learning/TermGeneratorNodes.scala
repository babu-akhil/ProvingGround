package provingground.learning
import provingground.HoTT._
import provingground.{FiniteDistribution => FD, _}
import shapeless._
import induction._
import provingground.learning.GeneratorNode.{Map, MapOpt}

import scala.language.higherKinds
import GeneratorNode._
import TermRandomVars._
import com.sun.org.apache.xalan.internal.utils.XMLSecurityManager.Limit
import monix.eval.Task
import provingground.interface.{ContextJson, MultiTask}

import scala.concurrent._
import duration._
import monix.execution.Scheduler.Implicits.global

/**
  * Combining terms and subclasses to get terms, types, functions etc; these are abstract specifications,
  * to be used for generating distributions, obtaining equations etc.
  *
  * @param appln function application, assuming domain and type match
  * @param unifApplnOpt unified application of functions
  * @param addVar new state with a variable, of specified type, added
  * @param getVar a variable of a specified type
  * @tparam InitState the initial state for the dynamics, equations etc
  */
class TermGeneratorNodes[InitState](
    appln: (ExstFunc, Term) => Term,
    unifApplnOpt: (ExstFunc, Term) => Option[Term],
    addVar: Typ[Term] => InitState => (InitState, Term),
    getVar: Typ[Term] => Term,
    inIsle: (Term, InitState) => InitState
) {

  case object Appln extends ((ExstFunc, Term) => Term) {
    def apply(fn: ExstFunc, arg: Term) = appln(fn, arg)

    override def toString = "Appln"
  }

  case object FlipAppln extends ((Term, ExstFunc) => Term) {
    def apply(arg: Term, fn: ExstFunc) = appln(fn, arg)

    override def toString = "FlipAppn"
  }

  case object UnifApplnOpt extends ((ExstFunc, Term) => Option[Term]) {
    def apply(fn: ExstFunc, arg: Term) = unifApplnOpt(fn, arg)

    override def toString = "UnifApplnOpt"
  }

  /**
    * function application with unification to get terms
    */
  val unifApplnNode: ZipMapOpt[ExstFunc, Term, Term] =
    ZipMapOpt[ExstFunc, Term, Term](
      UnifApplnOpt,
      Funcs,
      Terms,
      Terms
    )

  val typUnifApplnBase: ZipMapOpt[ExstFunc, Term, Term] =
    ZipMapOpt[ExstFunc, Term, Term](
      UnifApplnOpt,
      TypFamilies,
      Terms,
      Terms
    )

  val typUnifApplnNode: GeneratorNode[Typ[Term]] =
    typUnifApplnBase | (typSort, Typs)

  val typFamilyUnifApplnNode: GeneratorNode[ExstFunc] =
    typUnifApplnBase | (typFamilySort, TypFamilies)

  /**
    * function application to get terms by choosing a function and then a term in its domain
    */
  val applnNode: FiberProductMap[ExstFunc, Term, Typ[Term], Term] =
    FiberProductMap[ExstFunc, Term, Typ[Term], Term](
      DomFn,
      TermsWithTypFn,
      Appln,
      Funcs,
      Terms
    )

  val typApplnBase: FiberProductMap[ExstFunc, Term, Typ[Term], Term] =
    FiberProductMap[ExstFunc, Term, Typ[Term], Term](
      DomFn,
      TermsWithTypFn,
      Appln,
      TypFamilies,
      Terms
    )

  val typApplnNode: GeneratorNode[Typ[Term]] = typApplnBase | (typSort, Typs)

  val typFamilyApplnNode: GeneratorNode[ExstFunc] =
    typApplnBase | (typFamilySort, TypFamilies)

  /**
    * function application to get terms by choosing an argument and then a function with domain containing this.
    */
  val applnByArgNode: FiberProductMap[Term, ExstFunc, Typ[Term], Term] =
    FiberProductMap[Term, ExstFunc, Typ[Term], Term](
      TypFn,
      FuncsWithDomainFn,
      FlipAppln,
      Terms,
      Terms
    )

  /**
    * Constant random variable, for fibers for islands
    * @param randomVar the random variable
    * @tparam O scala type of the random variable
    */
  case class CRV[O](randomVar: RandomVar[O]) extends (Term => RandomVar[O]) {
    def apply(t: Term): RandomVar[O] = randomVar

    override def toString: String = randomVar.toString
  }

  case object LamApply extends ((Term, Term) => Term) {
    def apply(x: Term, y: Term): FuncLike[Term, Term] = x :~> y

    override def toString = "Lambda"
  }

  case object PiApply extends ((Term, Typ[Term]) => Typ[Term]) {
    def apply(x: Term, y: Typ[Term]): Typ[FuncLike[Term, Term]] = pi(x)(y)

    override def toString = "Pi"
  }

  case object SigmaApply extends ((Term, Typ[Term]) => Typ[Term]) {
    def apply(x: Term, y: Typ[Term]): Typ[AbsPair[Term, Term]] = sigma(x)(y)

    override def toString = "Sigma"
  }

  case object LamFunc extends ((Term, Term) => ExstFunc) {
    def apply(x: Term, y: Term): ExstFunc = ExstFunc(x :~> y)

    override def toString = "Lambda"
  }

  /**
    * An island to generate lambda terms, i.e., terms are generated withing the island and exported as lambdas;
    * the initial state of the island has a new variable mixed in.
    *
    * @param typ the domain of the lambda
    * @return
    */
  def lambdaIsle(typ: Typ[Term]): Island[Term, InitState, Term, Term] =
    Island[Term, InitState, Term, Term](
      Terms,
      CRV(Terms),
      addVar(typ),
      LamApply,
      inIsle
    )

  case object LambdaIsle
      extends (Typ[Term] => Island[Term, InitState, Term, Term]) {
    def apply(typ: Typ[Term]) = lambdaIsle(typ)

    override def toString = "LambdaIsle"
  }

  def lambdaTypFamilyIsle(typ: Typ[Term]): GeneratorNode[ExstFunc] =
    Island[ExstFunc, InitState, Term, Term](
      TypFamilies,
      CRV(TypsAndFamilies),
      addVar(typ),
      LamFunc,
      inIsle
    )

  case object LambdaTypFamilyIsle
      extends (Typ[Term] => GeneratorNode[ExstFunc]) {
    def apply(typ: Typ[Term]) = lambdaTypFamilyIsle(typ)

    override def toString = "LambdaTypFamilyIsle"
  }

  /**
    * A node  for targeting a (dependent function) type, with variable of the domain generated and the co-domain
    * type (more generally fibre) targeted within the island.
    *
    * @param typ the target type
    * @return optional distribution.
    */
  def nodeForTyp(typ: Typ[Term]): Option[GeneratorNode[Term]] =
    typ match {
      case pd: PiDefn[u, v] =>
        Some(
          Island[Term, InitState, Term, Term](
            termsWithTyp(pd),
            PiOutput(pd),
            addVar(pd.domain),
            LamApply,
            inIsle
          )
        )
      case ft: FuncTyp[u, v] =>
        Some(
          Island[Term, InitState, Term, Term](
            termsWithTyp(ft),
            CRV(termsWithTyp(ft.codom)),
            addVar(ft.domain),
            LamApply,
            inIsle
          )
        )
      case pt: ProdTyp[u, v] =>
        Some(
          ZipMap[Term, Term, Term](
            { case (a, b) => PairTerm(a.asInstanceOf[u], b.asInstanceOf[v]) },
            termsWithTyp(pt.first),
            termsWithTyp(pt.second),
            termsWithTyp(pt)
          )
        )
      case pt: SigmaTyp[u, v] =>
        Some(
          ZipFlatMap[Term, Term, Term](
            termsWithTyp(pt.fibers.dom),
            (x) => termsWithTyp(pt.fibers(x.asInstanceOf[u])), {
              case (a, b) => pt.paircons(a.asInstanceOf[u])(b.asInstanceOf[v])
            },
            termsWithTyp(pt)
          )
        )
      case _ => None
    }

  /**
    * lambda island for generating function with specified domain
    * @param dom the desired domain
    * @return distribution of functions
    */
  def lambdaIsleForFuncWithDomain(
      dom: Typ[Term]
  ): Island[ExstFunc, InitState, Term, Term] =
    Island[ExstFunc, InitState, Term, Term](
      funcsWithDomain(dom),
      CRV(Terms),
      addVar(dom),
      LamFunc,
      inIsle
    )

  /**
    * node combining lambda islands aggregated by type
    */
  val lambdaNode: FlatMap[Typ[Term], Term] =
    FlatMap(
      Typs,
      LambdaIsle,
      Terms
    )

  val lambdaTypFamilyNode: FlatMap[Typ[Term], ExstFunc] =
    FlatMap(
      Typs,
      LambdaTypFamilyIsle,
      TypFamilies
    )

  /**
    * nodes combining lambdas targeting types that are  (dependent) function types,
    * aggregated over all types
    */
  val lambdaByTypNodeFamily
      : GeneratorNodeFamily.BasePiOpt[::[Typ[Term], HNil], Term] =
    GeneratorNodeFamily.BasePiOpt[Typ[Term] :: HNil, Term]({
      case typ :: HNil => nodeForTyp(typ)
    }, TermsWithTyp)

  val lambdaForFuncWithDomFamily
      : GeneratorNodeFamily.BasePi[::[Typ[Term], HNil], ExstFunc] =
    GeneratorNodeFamily.BasePi[Typ[Term] :: HNil, ExstFunc](
      { case dom :: HNil => lambdaIsleForFuncWithDomain(dom) },
      FuncsWithDomain
    )

  /**
    * island to generate Pi-Types by taking variables with specified domain, similar to [[lambdaIsle]]
    * @param typ the domain for
    * @return distribution of types
    */
  def piIsle(typ: Typ[Term]): Island[Typ[Term], InitState, Typ[Term], Term] =
    Island[Typ[Term], InitState, Typ[Term], Term](
      Typs,
      CRV(Typs),
      addVar(typ),
      PiApply,
      inIsle
    )

  def sigmaIsle(typ: Typ[Term]): Island[Typ[Term], InitState, Typ[Term], Term] =
    Island[Typ[Term], InitState, Typ[Term], Term](
      Typs,
      CRV(Typs),
      addVar(typ),
      SigmaApply,
      inIsle
    )

  /**
    * aggregate generation of Pi-types from islands
    */
  val piNode: FlatMap[Typ[Term], Typ[Term]] =
    FlatMap(
      Typs,
      piIsle,
      Typs
    )

  val sigmaNode: FlatMap[Typ[Term], Typ[Term]] =
    FlatMap(
      Typs,
      sigmaIsle,
      Typs
    )

  def foldTypFamily(w: Term): GeneratorNode[Typ[Term]] = w match {
    case typ: Typ[Term] => Atom(typ, Typs)
    case fn: FuncLike[u, v] =>
      FlatMap(
        termsWithTyp(fn.dom),
        (x: Term) => foldTypFamily(fn(x.asInstanceOf[u])),
        Typs
      )
  }

  val typFoldNode: FlatMap[ExstFunc, Typ[Term]] =
    FlatMap(
      TypFamilies,
      (fn) => foldTypFamily(fn.term),
      Typs
    )

  def foldFunc(
      t: Term,
      depth: Int,
      output: RandomVar[Term]
  ): GeneratorNode[Term] =
    if (depth < 1) Atom(t, output)
    else
      t match {
        case fn: FuncLike[u, v] =>
          FlatMap(
            termsWithTyp(fn.dom),
            (x: Term) => foldFunc(fn(x.asInstanceOf[u]), depth - 1, output),
            output
          )
      }

  /**
    * recursive functions from a specific inductive structure, picking the codomain
    * @param ind the inductive structure
    * @return distribution of functions
    */
  def recFuncsForStruc(
      ind: ExstInducStrucs
  ): ZipMapOpt[Typ[Term], Typ[Term], ExstFunc] =
    ZipMapOpt[Typ[Term], Typ[Term], ExstFunc]({
      case (x, y) => ind.recOpt(x, y).flatMap(FuncOpt)
    }, Typs, Typs, Funcs)

  def recFuncsFoldedGivenDom(
      ind: ExstInducDefn,
      dom: Term
  ): GeneratorNode[Term] =
    FlatMapOpt[Typ[Term], Term](
      Typs,
      (codom: Typ[Term]) => {
        val fnOpt = ind.ind.recOpt(dom, codom)
        fnOpt.map { fn =>
          foldFunc(fn, ind.intros.size, Terms)
        }
      },
      Terms
    )

  def domainForStruct(
      ind: ExstInducStrucs,
      fmly: Term,
      defn: ExstInducDefn
  ): Option[GeneratorNode[Term]] =
    (ind, fmly) match {
      case (_: ExstInducStrucs.OrElse, _) => None
      case (
          ExstInducStrucs.LambdaInduc(variable, structure),
          fn: FuncLike[u, v]
          ) if variable.typ == fn.dom =>
        Some(
          FlatMapOpt[Term, Term](
            termsWithTyp(fn.dom),
            x =>
              domainForStruct(
                structure.subs(variable, x),
                fn(x.asInstanceOf[u]),
                defn
              ),
            domForInduc(defn)
          )
        )
      case (ExstInducStrucs.LambdaInduc(_, _), _) => None
      case (_, t)                                 => Some(GeneratorNode.Atom(t, domForInduc(defn)))
    }

  def domainForDefn(ind: ExstInducDefn) = domainForStruct(ind.ind, ind.typFamily, ind)

  val domainForDefnNodeFamily = 
  GeneratorNodeFamily.BasePiOpt[ExstInducDefn :: HNil, Term]({
    case defn :: HNil => domainForDefn(defn)
    }, DomForInduc)

  def recFuncsFolded(ind: ExstInducDefn) : GeneratorNode[Term] = 
        FlatMap[Term, Term](
          domForInduc(ind),
          dom => recFuncsFoldedGivenDom(ind, dom),
          Terms
        )


  /**
    * induction function for a specific structure, picking the type family
    * @param ind the inductive structure
    * @return distribution of functions
    */
  def inducFuncsForStruc(
      ind: ExstInducStrucs
  ): ZipMapOpt[Typ[Term], Term, ExstFunc] =
    ZipMapOpt[Typ[Term], Term, ExstFunc]({
      case (x, y) => ind.inducOpt(x, y).flatMap(FuncOpt)
    }, Typs, Terms, Funcs)

  /**
    * aggregate recursion functions from inductive types
    */
  val recFuncs: FlatMap[ExstInducStrucs, ExstFunc] =
    FlatMap(
      InducStrucs,
      recFuncsForStruc,
      Funcs
    )

  /**
    * aggregated induction functions from inductive types
    */
  val inducFuncs: FlatMap[ExstInducStrucs, ExstFunc] =
    FlatMap(
      InducStrucs,
      inducFuncsForStruc,
      Funcs
    )

  case object Proj2 extends ((Typ[Term], Term) => Term) {
    def apply(a: Typ[Term], b: Term) = b

    override def toString = "Proj2"
  }

  /**
    * terms generated by first choosing type and then term with the type;
    * a form of backward reasoning
    */
  val termsByTyps: ZipFlatMap[Typ[Term], Term, Term] =
    ZipFlatMap[Typ[Term], Term, Term](
      TargetTyps,
      TermsWithTypFn,
      Proj2,
      Terms
    )

  // Generating simple inductive types, i.e. not indexed and with simple extendsions

  /**
    * extend an introduction rule type for an inductive type `W` by `W -> ...`
    * @param inductiveTyp the inductive type being defined
    * @return distribution of types for introduction rules
    */
  def selfHeadNode(
      inductiveTyp: Typ[Term]
  ): Island[Typ[Term], InitState, Typ[Term], Term] =
    Island[Typ[Term], InitState, Typ[Term], Term](
      IntroRuleTypes(inductiveTyp),      // output
      CRV(IntroRuleTypes(inductiveTyp)), // output from island
      addVar(inductiveTyp),
      PiApply,
      inIsle
    )

  /**
    * extensions of the introduction rule types for an inductive type `W` by an unrelated type `C`;
    * we may have a Pi-Type with domain `C` rather than a FuncTyp
    * there is no assumption on how the head type `typ` is generated, so this is reusable if only that is changed.
    * @param inductiveTyp the inductive type `W`
    * @param typ the type `C` by which we are extending the introduction rule type
    * @return distribution of introduction rule types
    */
  def otherHeadIsle(
      inductiveTyp: Typ[Term]
  )(typ: Typ[Term]): Island[Typ[Term], InitState, Typ[Term], Term] =
    Island[Typ[Term], InitState, Typ[Term], Term](
      IntroRuleTypes(inductiveTyp),
      CRV(IntroRuleTypes(inductiveTyp)),
      addVar(typ),
      PiApply,
      inIsle
    )

  /**
    * aggregating extensions of inductive types by unrelated types
    * @param inductiveTyp the inductive type being generated
    * @return distribution of introduction rule types.
    */
  def otherHeadNode(inductiveTyp: Typ[Term]): FlatMap[Typ[Term], Typ[Term]] =
    FlatMap(
      Typs,
      otherHeadIsle(inductiveTyp),
      IntroRuleTypes(inductiveTyp)
    )

  /**
    * builds an inductive structure from a bunch of introduction rules for a type `inductiveTyp`,
    * we must separately specify how to build an introduction rules, as well as a vector of these.
    * @param inductiveTyp the inductve type being defined
    * @return distribution on existential inductive structures
    */
  def simpleInductiveStructure(
      inductiveTyp: Typ[Term]
  ): Map[Vector[Typ[Term]], ExstInducStrucs] =
    Map[Vector[Typ[Term]], ExstInducStrucs](
      introTyps => {
        val intros = introTyps.map(getVar)
        ExstInducStrucs.get(inductiveTyp, intros)
      },
      RandomVector(IntroRuleTypes(inductiveTyp)),
      InducStrucs
    )

  /**
    * builds an inductive definition, i.e. structure with type, from a bunch of introduction rules for a type `inductiveTyp`,
    * we must separately specify how to build an introduction rules, as well as a vector of these.
    * @param inductiveTyp the inductve type being defined
    * @return distribution on existential inductive structures
    */
  def simpleInductiveDefn(
      inductiveTyp: Typ[Term]
  ): Map[Vector[Typ[Term]], ExstInducDefn] =
    Map[Vector[Typ[Term]], ExstInducDefn](
      introTyps => {
        val intros = introTyps.map(getVar)
        ExstInducDefn(
          inductiveTyp,
          intros,
          ExstInducStrucs.get(inductiveTyp, intros),
          Vector()
        )
      },
      RandomVector(IntroRuleTypes(inductiveTyp)),
      InducDefns
    )

  // Generating iterated function types ending in `W` and indexed types

  /**
    * single function application to generate partial applications of `f`, if `f` is a function
    * @param f the function to partially apply
    * @return distribution of terms
    */
  def partiallyApply(f: Term): Option[Map[Term, Term]] =
    ExstFunc.opt(f).map { fn =>
      Map(
        (x: Term) => appln(fn, x),
        termsWithTyp(fn.dom),
        PartiallyApplied(f)
      )
    }

  /**
    * node to generate partial applications of `f` from partial applications that are functions.
    * @param f function to be applied
    * @return distribution of terms
    */
  def iteratedApply(f: Term): GeneratorNode[Term] =
    FlatMapOpt(
      PartiallyApplied(f),
      g => partiallyApply(g),
      PartiallyApplied(f)
    )

  /**
    * extending types of iterated functions targeting `W` by the type `typ`
    * @param targetTyp the target type
    * @param typ the type by which it is extended
    * @return distribution of types
    */
  def iterFuncIsle(
      targetTyp: Typ[Term]
  )(typ: Typ[Term]): Island[Typ[Term], InitState, Typ[Term], Term] =
    Island[Typ[Term], InitState, Typ[Term], Term](
      IterFuncTypTo(targetTyp),
      CRV(IntroRuleTypes(targetTyp)),
      addVar(typ),
      PiApply,
      inIsle
    )

  /**
    * aggregating extensions of iterated function types
    * @param targetTyp target type
    * @return distribution of types
    */
  def iterFuncNode(targetTyp: Typ[Term]): FlatMap[Typ[Term], Typ[Term]] =
    FlatMap(
      Typs,
      iterFuncIsle(targetTyp),
      IterFuncTypTo(targetTyp)
    )

  /**
    * extension of the introduction rule for an inductive type `W` by a type of the form eg `A -> W`
    * @param inductiveTyp the inductive type `W`
    * @return distribution of types
    */
  def iterHeadNode(inductiveTyp: Typ[Term]): FlatMap[Typ[Term], Typ[Term]] =
    FlatMap(
      IterFuncTypTo(inductiveTyp),
      otherHeadIsle(inductiveTyp),
      IntroRuleTypes(inductiveTyp)
    )

  /**
    * types from a type family by filtering partial applications to consider only types.
    * @param typF the type family
    * @return distribution of types.
    */
  def typFromFamily(typF: Term): MapOpt[Term, Typ[Term]] =
    MapOpt[Term, Typ[Term]](
      TypOpt,
      PartiallyApplied(typF),
      TypsFromFamily(typF)
    )

  /**
    * Start of an indexed introduction rule by fully applying a type family
    * @param typF the type family for the inductive type
    * @return distribution of types
    */
  def indexedInducIdNode(typF: Typ[Term]): Map[Typ[Term], Typ[Term]] =
    Map[Typ[Term], Typ[Term]](
      identity,
      TypsFromFamily(typF),
      IndexedIntroRuleTyps(typF)
    )

  /**
    * Extending an indexed introduction rule by a specific unrelated type
    * @param typF the indexed inductive type family
    * @param typ the type by which to extends
    * @return distribution on types
    */
  def indexedOtherHeadIsle(
      typF: Term
  )(typ: Typ[Term]): Island[Typ[Term], InitState, Typ[Term], Term] =
    Island[Typ[Term], InitState, Typ[Term], Term](
      IndexedIntroRuleTyps(typF),
      CRV(IndexedIntroRuleTyps(typF)),
      addVar(typ),
      PiApply,
      inIsle
    )

  /**
    * Aggregating extending indexed introduction rule by fully applied inductive type family.
    * @param typF the type family
    * @return distribution on types.
    */
  def indexedSelfHeadNode(typF: Term) =
    FlatMap(
      TypsFromFamily(typF),
      indexedOtherHeadIsle(typF),
      IndexedIntroRuleTyps(typF)
    )

  /**
    * aggregating extending introduction types for  indexed inductive types by unrelated types
    * @param typF the indexed type family
    * @return distribution of terms
    */
  def indexedOtherHeadNode(typF: Term) =
    FlatMap(
      Typs,
      indexedOtherHeadIsle(typF),
      IndexedIntroRuleTyps(typF)
    )

  /**
    * Extending indexed introduction rule by an iterated function ending in the inductive type family fully applied.
    * @param typ the type by which we are extending
    * @return distribution on types.
    */
  def indexedIterFuncIsle(
      targetTyp: Term
  )(typ: Typ[Term]): Island[Typ[Term], InitState, Typ[Term], Term] =
    Island[Typ[Term], InitState, Typ[Term], Term](
      IndexedIterFuncTypTo(targetTyp),
      CRV(IndexedIntroRuleTyps(targetTyp)),
      addVar(typ),
      PiApply,
      inIsle
    )

  /**
    * Aggregating extending indexed introduction rule by iterated function type eding in
    * fully applied inductive type family.
    *
    * @return distribution on types.
    */
  def indexedIterFuncNode(targetTyp: Term): FlatMap[Typ[Term], Typ[Term]] =
    FlatMap(
      Typs,
      indexedIterFuncIsle(targetTyp),
      IndexedIterFuncTypTo(targetTyp)
    )

  /**
    * Aggregating extending introduction types for indexed inductive types by iterated function types
    * @param inductiveTyp the indexed inductive types
    * @return
    */
  def indexedIterHeadNode(inductiveTyp: Term) =
    FlatMap(
      IndexedIterFuncTypTo(inductiveTyp),
      indexedOtherHeadIsle(inductiveTyp),
      IndexedIntroRuleTyps(inductiveTyp)
    )

}

object TermRandomVars {

  case object TypOpt extends (Term => Option[Typ[Term]]) {
    def apply(t: Term): Option[Typ[Term]] = typOpt(t)

    override def toString = "TypOpt"
  }

  case object FuncOpt extends (Term => Option[ExstFunc]) {
    def apply(t: Term): Option[ExstFunc] = ExstFunc.opt(t)

    override def toString = "FuncOpt"
  }

  case object TypFamilyOpt extends (Term => Option[ExstFunc]) {
    def apply(t: Term): Option[ExstFunc] =
      ExstFunc.opt(t).filter((fn) => isTypFamily(fn.func))

    override def toString = "TypFamilyOpt"
  }

  case class FuncWithDom(dom: Typ[Term]) extends (Term => Option[ExstFunc]) {
    def apply(t: Term): Option[ExstFunc] =
      ExstFunc.opt(t).filter((fn) => fn.dom == dom)

    override def toString = s"FuncWithDom($dom)"
  }

  case class WithTyp(typ: Typ[Term]) extends (Term => Boolean) {
    def apply(t: Term): Boolean = t.typ == typ

    override def toString = s"$WithTyp(typ)"
  }

  case object TypFn extends (Term => Typ[Term]) {
    def apply(tp: Term) = tp.typ

    override def toString = "typeOf(_)"
  }

  case object DomFn extends (ExstFunc => Typ[Term]) {
    def apply(fn: ExstFunc) = fn.dom

    override def toString = "domOf"
  }

  /**
    * distribution of terms
    */
  case object Terms extends RandomVar[Term]

  /**
    * distribution of types
    */
  case object Typs extends RandomVar[Typ[Term]]

  case object IsleDomains extends RandomVar[Typ[Term]]

  val typSort: Sort[Term, Typ[Term]] = Sort.Restrict[Term, Typ[Term]](TypOpt)

  case object Goals extends RandomVar[Typ[Term]]

  /**
    * distribution of functions : as existentials, not as terms
    */
  case object Funcs extends RandomVar[ExstFunc]

  val funcSort: Sort[Term, ExstFunc] =
    Sort.Restrict[Term, ExstFunc](FuncOpt)

  /**
    * family of distributions of terms with specified type
    */
  case object TermsWithTyp
      extends RandomVar.SimpleFamily[Typ[Term], Term](
        Typs,
        (typ: Typ[Term]) => Sort.Filter[Term](WithTyp(typ))
      )

  case class PiOutput[U <: Term with Subs[U], V <: Term with Subs[V]](
      pd: PiDefn[U, V]
  ) extends (Term => RandomVar[Term]) {
    def apply(x: Term): RandomVar[Term] =
      termsWithTyp(pd.fibers(x.asInstanceOf[U]))
  }

  def withTypSort(typ: Typ[Term]): Sort[Term, Term] =
    Sort.Filter[Term](WithTyp(typ))

  def withTypNode(
      node: GeneratorNode[Term]
  ): GeneratorNodeFamily[Typ[Term] :: HNil, Term] =
    node.pi(withTypSort, TermsWithTyp)

  /**
    * distribution of terms with a specific type
    * @param typ the type
    * @return distribution at type
    */
  def termsWithTyp(typ: Typ[Term]): RandomVar[Term] =
    RandomVar.AtCoord(TermsWithTyp, typ :: HNil)

  case object TermsWithTypFn extends (Typ[Term] => RandomVar[Term]) {
    def apply(typ: Typ[Term]) = RandomVar.AtCoord(TermsWithTyp, typ :: HNil)

    override def toString = "TermsWithTyp"
  }

  /**
    * distribution of type families
    */
  case object TypFamilies extends RandomVar[ExstFunc]

  val typFamilySort: Sort[Term, ExstFunc] =
    Sort.Restrict[Term, ExstFunc](TypFamilyOpt)

  case object TypsAndFamilies extends RandomVar[Term] {
    lazy val fromTyp: Map[Typ[Term], Term] =
      Map[Typ[Term], Term]((x) => x, Typs, TypsAndFamilies)

    lazy val fromFamilies: Map[ExstFunc, Term] =
      Map[ExstFunc, Term](_.func, TypFamilies, TypsAndFamilies)
  }

  case object TargetTyps extends RandomVar[Typ[Term]] {
    def fromGoal: Map[Typ[Term], Typ[Term]] = Map(identity, Goals, TargetTyps)

    def fromTyp: Map[Typ[Term], Typ[Term]] = Map(identity, Typs, TargetTyps)
  }

  /**
    * family of distribution of (existential) functions with specifed domain.
    */
  case object FuncsWithDomain
      extends RandomVar.SimpleFamily[Typ[Term], ExstFunc](
        Typs,
        (typ: Typ[Term]) => Sort.Filter[ExstFunc](_.dom == typ)
      )

  def funcWithDomSort(dom: Typ[Term]): Sort.Filter[ExstFunc] =
    Sort.Filter[ExstFunc](_.dom == dom)

  def funcWithDomNode(
      node: GeneratorNode[ExstFunc]
  ): GeneratorNodeFamily[Typ[Term] :: HNil, ExstFunc] =
    node.pi(funcWithDomSort, FuncsWithDomain)

  def funcWithDomTermNode(
      node: GeneratorNode[Term]
  ): GeneratorNodeFamily[::[Typ[Term], HNil], ExstFunc] =
    node.pi(
      (dom: Typ[Term]) => Sort.Restrict[Term, ExstFunc](FuncWithDom(dom)),
      FuncsWithDomain
    )

  /**
    * distribution of functions with a specified domain
    * @param typ the domain
    * @return distribution at domain
    */
  def funcsWithDomain(typ: Typ[Term]): RandomVar[ExstFunc] =
    RandomVar.AtCoord(FuncsWithDomain, typ :: HNil)

  case object FuncsWithDomainFn extends (Typ[Term] => RandomVar[ExstFunc]) {
    def apply(typ: Typ[Term]) = RandomVar.AtCoord(FuncsWithDomain, typ :: HNil)

    override def toString = "FuncsWithDomain"
  }

  case object DomForInduc
      extends RandomVar.SimpleFamily[ExstInducDefn, Term](
        InducDefns
      )

  def domForInduc(defn: ExstInducDefn) = RandomVar.AtCoord(DomForInduc, defn:: HNil)

  /**
    * distribution of existential inductive structures
    */
  case object InducStrucs extends RandomVar[ExstInducStrucs]

  /**
    * distribution of existential inductive definitions
    */
  case object InducDefns extends RandomVar[ExstInducDefn]

  /**
    * atomic distribution to be included in generation
    * @param value the atom
    * @param rv random variable whose distribution is specified
    * @tparam X scala type of the random variable
    * @return node for inclusion
    */
  def just[X](value: X, rv: RandomVar[X]) =
    GeneratorNode.Atom(value, rv)

  /**
    * distribution of introduction rules for an inductive type
    * @param inductiveTyp the inductive type being defined
    */
  case class IntroRuleTypes(inductiveTyp: Typ[Term])
      extends RandomVar[Typ[Term]]

  /**
    * the introduction with just the target type
    * @param inductiveTyp the inductive type being defined
    * @return node for inclusion
    */
  def inducHeadNode(inductiveTyp: Typ[Term]): Atom[Typ[Term]] =
    just(inductiveTyp, IntroRuleTypes(inductiveTyp))

  /**
    * distribution of `f`, `f(x)`, `f(x)(y)` etc
    * @param func the function to apply
    */
  case class PartiallyApplied(func: Term) extends RandomVar[Term]

  /**
    * atomic distribution `f` for partial application
    * @param f the function
    * @return node to include
    */
  def partiallyApplySelf(f: Term): Atom[Term] =
    just(f, PartiallyApplied(f))

  /**
    * iterated function types targeting a given type, typically used in introduction rules
    * @param typ the final type
    */
  case class IterFuncTypTo(typ: Typ[Term]) extends RandomVar[Typ[Term]]

  /**
    * type family types, e.g. `A -> Type`, for indexed induction
    */
  val typFamilyTypes: RandomVar[Term] = IterFuncTypTo(Type)

  /**
    * distribution of types obtained by full application in a type family
    * @param typF the type family
    */
  case class TypsFromFamily(typF: Term) extends RandomVar[Typ[Term]]

  /**
    * distribution of introduction rules for an indexed inductive type
    * @param typF the type family
    */
  case class IndexedIntroRuleTyps(typF: Term) extends RandomVar[Typ[Term]]

  /**
    * iterated function type targetting a fully applied type family
    * @param typF the type family
    */
  case class IndexedIterFuncTypTo(typF: Term) extends RandomVar[Typ[Term]]

}

/**
  * distributions of vectors from a base distribution
  * @param base the base distribution
  * @tparam X scala type of the base
  */
case class RandomVector[X](base: RandomVar[X]) extends RandomVar[Vector[X]] {
  def empty: Atom[Vector[X]] = just[Vector[X]](Vector(), this)

  def cons: ZipMap[X, Vector[X], Vector[X]] =
    ZipMap[X, Vector[X], Vector[X]](
      { case (x, ys) => x +: ys },
      base,
      this,
      this
    )
}

/**
  * A state, typically the initial state, for generating terms, types etc
  * @param terms distribution of terms
  * @param typs distribution of types
  * @param vars variables, over which we may take closures
  * @param inds inductive type definitions
  */
case class TermState(
    terms: FD[Term],
    typs: FD[Typ[Term]],
    vars: Vector[Term] = Vector(),
    inds: FD[ExstInducDefn] = FD.empty[ExstInducDefn],
    goals: FD[Typ[Term]] = FD.empty,
    context: Context = Context.Empty
) {
  def subs(x: Term, y: Term) =
    TermState(
      terms.map(_.replace(x, y)),
      typs.map(_.replace(x, y)),
      vars.map(_.replace(x, y)),
      inds.map(_.subs(x, y)),
      goals.map(_.replace(x, y)),
      context.subs(x, y)
    )

  // pprint.log(context.variables)

  lazy val thmsByPf: FD[Typ[Term]] =
    terms.map(_.typ).flatten.filter((t) => typs(t) > 0).safeNormalized
  lazy val thmsBySt: FD[Typ[Term]] =
    typs.filter(thmsByPf(_) > 0).flatten.safeNormalized

  lazy val thmWeights: Vector[(Typ[Term], Double, Double, Double)] =
    (for {
      Weighted(x, p) <- thmsBySt.pmf
      q = thmsByPf(x)
      h = -p / (q * math.log(q))
    } yield (x, p, q, h)).toVector.sortBy(_._4).reverse

  lazy val pfSet: Vector[Term] =
    terms.flatten.supp.filter(t => thmsBySt(t.typ) > 0)
  lazy val fullPfSet: Vector[(Term, Term)] =
    pfSet.flatMap(pf => partialLambdaClosures(vars)(pf).map((pf, _)))

  lazy val pfMap: scala.collection.immutable.Map[Typ[Term], Vector[Term]] =
    pfSet.groupBy(_.typ: Typ[Term])

  lazy val pfDist: FD[Term] =
    terms.flatten.filter(t => thmsBySt(t.typ) > 0).safeNormalized

  def addVar(typ: Typ[Term], varWeight: Double): (TermState, Term) = {
    val x =
      nextVar(typ, context.variables)
//      typ.Var
    val newTerms = (FD.unif(x) * varWeight) ++ (terms * (1 - varWeight))
    val newGoals: FD[Typ[Term]] = goals.map {
      case pd: PiDefn[u, v] if pd.domain == typ => pd.fibers(x.asInstanceOf[u])
      case tp                                   => tp
    }

    lazy val newTyps =
      typOpt(x)
        .map(tp => (FD.unif(tp) * varWeight) ++ (typs * (1 - varWeight)))
        .getOrElse(typs)
    TermState(
      newTerms,
      newTyps,
      x +: vars,
      inds,
      newGoals.flatten,
      context.addVariable(x)
    ) -> x
  }

  def tangent(x: Term): TermState =
    this.copy(
      terms = FD.unif(x),
      typs = FD.empty
    )

  import interface._, TermJson._

  import ujson.Js

  def json: ujson.Obj = {
    ujson.Obj(
      "terms" -> fdJson(terms),
      "types" -> fdJson(typs.map((t) => t: Term)),
      "variables" -> ujson.Arr(
        vars.map((t) => termToJson(t).get): _*
      ),
      "goals"                -> fdJson(goals.map((t) => t: Term)),
      "inductive-structures" -> InducJson.fdJson(inds),
      "context"              -> ContextJson.toJson(context)
    )
  }

  def inIsle(x: Term) =
    TermState(
      terms.collect {
        case l: LambdaLike[u, v] if l.variable.typ == x.typ =>
          l.value.replace(l.variable, x)
      },
      typs.collect {
        case l: PiDefn[u, v] if l.variable.typ == x.typ =>
          l.value.replace(l.variable, x)
        case ft: FuncTyp[u, v] if ft.dom == x.typ =>
          ft.codom
      },
      vars :+ x,
      inds,
      goals.collect {
        case l: PiDefn[u, v] if l.variable.typ == x.typ =>
          l.value.replace(l.variable, x)
        case ft: FuncTyp[u, v] if ft.dom == x.typ =>
          ft.codom
      },
      Context.AppendVariable(context, x)
    )
}

object TermState {
  import TermRandomVars._
  def fromJson(js: ujson.Value): TermState = {
    import interface._, TermJson._
    val obj     = js.obj
    val context = ContextJson.fromJson(obj("context"))
    val terms   = jsToFD(context.inducStruct)(obj("terms"))
    val typs = jsToFD(context.inducStruct)(obj("types")).map {
      case tp: Typ[Term] => tp
    }
    val goals = jsToFD(context.inducStruct)(obj("goals")).map {
      case tp: Typ[Term] => tp
    }
    val vars = obj("variables").arr.toVector
      .map((t) => jsToTermExst(context.inducStruct)(t).get)
    val inds = FD.empty[ExstInducDefn] //InducJson.jsToFD(context.inducStruct)(obj("inductive-structures"))
    TermState(terms, typs, vars, inds, goals, context)
  }

  /**
    * finite distributions on terms etc
    */
  implicit val stateFD: StateDistribution[TermState, FD] =
    new StateDistribution[TermState, FD] {
      def isEmpty(state: TermState) =
        state.terms.support.isEmpty && state.typs.support.isEmpty

      def value[T](state: TermState)(randomVar: RandomVar[T]): FD[T] =
        randomVar match {
          case Terms      => state.terms.map(x => x: T)
          case Typs       => state.typs.map(x => x: T)
          case TargetTyps => state.typs.map(x => x: T)
          case Funcs      => state.terms.condMap(FuncOpt).map(x => x: T)
          case TypFamilies =>
            state.terms
              .condMap(TypFamilyOpt)
              .map(x => x: T)
          case TypsAndFamilies =>
            state.terms.conditioned(isTypFamily).map(x => x: T)
          case InducDefns                   => state.inds.map(x => x: T)
          case InducStrucs                  => state.inds.map(_.ind).map(x => x: T)
          case Goals                        => state.goals.map(x => x: T)
          case IsleDomains                  => state.typs.map(x => x: T)
          case RandomVar.AtCoord(fmly, arg) => valueAt(state)(fmly, arg)
        }

      def valueAt[Dom <: HList, T](
          state: TermState
      )(randomVarFmly: RandomVarFamily[Dom, T], fullArg: Dom): FD[T] =
        (randomVarFmly, fullArg) match {
          case (TermsWithTyp, typ :: HNil) =>
            state.terms.conditioned(_.typ == typ).map(x => x: T)
          case (FuncsWithDomain, typ :: HNil) =>
            state.terms
              .condMap(FuncOpt)
              .conditioned(_.dom == typ)
              .map(x => x: T)
        }
    }

  def islePairs(ts: TermState, variable: Term) = {
    val termPairs: Set[(RandomVar.Elem[_], RandomVar.Elem[_])] =
      ts.terms.support.map { x =>
        (RandomVar.Elem(Terms, x), RandomVar.Elem(Terms, variable :~> x))
      }
    val typPairs: Set[(RandomVar.Elem[_], RandomVar.Elem[_])] =
      ts.typs.support.map { x =>
        (RandomVar.Elem(Typs, x), RandomVar.Elem(Typs, variable ~>: x))
      }
    val goalPairs: Set[(RandomVar.Elem[_], RandomVar.Elem[_])] =
      ts.goals.support.map { x =>
        (RandomVar.Elem(Goals, x), RandomVar.Elem(Goals, variable ~>: x))
      }
    termPairs union typPairs union goalPairs
  }

}

import upickle.default.{ReadWriter => RW, macroRW, read, write}

object TermGenParams {
  implicit def rw: RW[TermGenParams] = macroRW

  case class AddVar(typ: Typ[Term], wt: Double)
      extends (TermState => (TermState, Term)) {
    def apply(ts: TermState) = ts.addVar(typ, wt)

    override def toString = "AddVar"
  }

  case object GetVar extends (Typ[Term] => Term) {
    def apply(typ: Typ[Term]) = typ.Var

    override def toString = "GetVar"
  }

  case object InIsle extends ((Term, TermState) => TermState) {
    def apply(t: Term, state: TermState) = state.inIsle(t)

    override def toString = "InIsle"
  }
}

import TermGenParams._

case class TermGenParams(
    appW: Double = 0.1,
    unAppW: Double = 0.1,
    argAppW: Double = 0.1,
    lmW: Double = 0.1,
    piW: Double = 0.1,
    termsByTypW: Double = 0.05,
    typFromFamilyW: Double = 0.05,
    sigmaW: Double = 0.05,
    varWeight: Double = 0.3,
    goalWeight: Double = 0.7,
    typVsFamily: Double = 0.5
) { tg =>
  object Gen
      extends TermGeneratorNodes[TermState](
        { case (fn, arg) => applyFunc(fn.func, arg) },
        { case (fn, arg) => Unify.appln(fn.func, arg) },
        AddVar(_, varWeight),
        GetVar,
        InIsle
      )

  import Gen._, GeneratorNode._,
  TermRandomVars.{withTypNode => wtN, funcWithDomTermNode => fdtN}

  val termInit: Double = 1.0 - appW - unAppW - argAppW - lmW - termsByTypW

  val typInit: Double = 1.0 - appW - unAppW - piW - sigmaW - typFromFamilyW

  val termNodes: NodeCoeffs.Cons[TermState, Term, Double, HNil, Term] =
    (Init(Terms)      -> termInit) ::
      (applnNode      -> appW) ::
      (unifApplnNode  -> unAppW) ::
      (applnByArgNode -> argAppW) ::
      (lambdaNode     -> lmW) ::
      (termsByTyps    -> termsByTypW) ::
      Terms.target[TermState, Term, Double, Term]

  val typNodes: NodeCoeffs.Cons[TermState, Term, Double, HNil, Typ[Term]] =
    (Init(Typs)         -> typInit) ::
      (typApplnNode     -> appW) ::
      (typUnifApplnNode -> unAppW) ::
      (piNode           -> piW) ::
      (sigmaNode        -> sigmaW) ::
      (typFoldNode      -> typFromFamilyW) ::
      Typs.target[TermState, Term, Double, Typ[Term]]

  val goalNodes: NodeCoeffs.Cons[TermState, Term, Double, HNil, Typ[Term]] = (Init(
    Goals) -> 1.0) :: Goals
    .target[TermState, Term, Double, Typ[Term]]

  val isleDomainsNode
    : NodeCoeffs.Cons[TermState, Term, Double, HNil, Typ[Term]] = (GeneratorNode
    .Map(identity[Typ[Term]], Typs, IsleDomains) -> 1.0) :: IsleDomains
    .target[TermState, Term, Double, Typ[Term]]

  val funcNodes: NodeCoeffs.Cons[TermState, Term, Double, HNil, ExstFunc] =
    (Init(Funcs)                            -> termInit) ::
      ((applnNode | (funcSort, Funcs))      -> appW) ::
      ((unifApplnNode | (funcSort, Funcs))  -> unAppW) ::
      ((applnByArgNode | (funcSort, Funcs)) -> argAppW) ::
      ((lambdaNode | (funcSort, Funcs))     -> lmW) ::
      ((termsByTyps | (funcSort, Funcs))    -> termsByTypW) ::
      Funcs.target[TermState, Term, Double, ExstFunc]

  val typFamilyNodes: NodeCoeffs.Cons[TermState, Term, Double, HNil, ExstFunc] =
    (Init(TypFamilies)                           -> termInit) ::
      (typFamilyApplnNode                        -> appW) ::
      (typFamilyUnifApplnNode                    -> unAppW) ::
      ((applnByArgNode | (typFamilySort, Funcs)) -> argAppW) ::
      (lambdaTypFamilyNode                       -> lmW) ::
      ((termsByTyps | (typFamilySort, Funcs))    -> termsByTypW) ::
      TypFamilies.target[TermState, Term, Double, ExstFunc]

  val termsByTypNodes
      : NodeCoeffs.Cons[TermState, Term, Double, Typ[Term] :: HNil, Term] =
    (TermsWithTyp.init       -> (termInit * (1 - goalWeight))) ::
      (wtN(applnNode)        -> appW) ::
      (wtN(unifApplnNode)    -> unAppW) ::
      (wtN(applnByArgNode)   -> argAppW) ::
      (lambdaByTypNodeFamily -> (termInit * goalWeight + lmW)) ::
      TermsWithTyp.target[TermState, Term, Double, Term]

  val typOrFmlyNodes: NodeCoeffs.Cons[TermState, Term, Double, HNil, Term] =
    (TypsAndFamilies.fromTyp        -> typVsFamily) ::
      (TypsAndFamilies.fromFamilies -> (1.0 - typVsFamily)) ::
      TypsAndFamilies.target[TermState, Term, Double, Term]

  val targTypNodes: NodeCoeffs.Cons[TermState, Term, Double, HNil, Term] =
    (TargetTyps.fromGoal  -> goalWeight) ::
      (TargetTyps.fromTyp -> (1.0 - goalWeight)) ::
      TargetTyps.target[TermState, Term, Double, Term]

  val funcWithDomNodes
      : NodeCoeffs.Cons[TermState, Term, Double, Typ[Term] :: HNil, ExstFunc] =
    (FuncsWithDomain.init         -> termInit) ::
      (fdtN(applnNode)            -> appW) ::
      (fdtN(unifApplnNode)        -> unAppW) ::
      (fdtN(applnByArgNode)       -> argAppW) ::
      (lambdaForFuncWithDomFamily -> lmW) ::
      FuncsWithDomain.target[TermState, Term, Double, ExstFunc]

  val nodeCoeffSeq: NodeCoeffSeq[TermState, Term, Double] =
    funcWithDomNodes +: targTypNodes +: goalNodes +: isleDomainsNode +:
      termNodes +: typNodes +: funcNodes +: typFamilyNodes +: typOrFmlyNodes +: funcWithDomNodes +: termsByTypNodes +:
      NodeCoeffSeq.Empty[TermState, Term, Double]()

  lazy val monixFD: MonixFiniteDistribution[TermState, Term] =
    MonixFiniteDistribution(nodeCoeffSeq)

  def monixTangFD(baseState: TermState) =
    MonixTangentFiniteDistribution(nodeCoeffSeq, baseState)

  // def equationsGen(initState: TermState,
  //                  finalState: TermState): GeneratorEquations[TermState, Term] =
  //   GeneratorEquations(nodeCoeffSeq, initState, finalState)

  // def spireGrad(initState: TermState,
  //               finalState: TermState,
  //               hW: Double = 1,
  //               klW: Double = 1,
  //               eqW: Double = 1): SpireGradient =
  //   TermGenCost(equationsGen(initState, finalState), hW, klW, eqW).spireGradient

  def nextStateTask(
      initState: TermState,
      epsilon: Double,
      limit: FiniteDuration = 3.minutes
  ): Task[TermState] =
    for {
      terms <- monixFD.varDist(initState)(Terms, epsilon, limit)
      typs  <- monixFD.varDist(initState)(Typs, epsilon, limit)
    } yield TermState(terms, typs, initState.vars, initState.inds)

  def evolvedStateTask(
      initState: TermState,
      epsilon: Double,
      limit: FiniteDuration = 3.minutes
  ): Task[EvolvedState] =
    nextStateTask(initState, epsilon, limit).map(
      result => EvolvedState(initState, result, tg, epsilon)
    )

  // def getEvolvedState(initState: TermState,
  //                     epsilon: Double,
  //                     limit: FiniteDuration = 3.minutes): EvolvedState =
  //   evolvedStateTask(initState, epsilon, limit).runSyncUnsafe(limit)

  // def nextStateWithEqnsTask(initState: TermState,
  //                           epsilon: Double,
  //                           limit: FiniteDuration = 3.minutes)
  //   : Task[(TermState, Set[GeneratorVariables.Equation])] =
  //   nextStateTask(initState, epsilon, limit).map { finalState =>
  //     (finalState, equationsGen(initState, finalState).equations)
  //   }

  def nextTangStateTask(
      baseState: TermState,
      tangState: TermState,
      epsilon: Double,
      vars: Vector[Term] = Vector(),
      limit: FiniteDuration = 3.minutes
  ): Task[TermState] =
    for {
      terms <- monixTangFD(baseState).varDist(tangState)(Terms, epsilon, limit)
      typs  <- monixTangFD(baseState).varDist(tangState)(Typs, epsilon, limit)
    } yield TermState(terms, typs, baseState.vars, baseState.inds)

  def findProof(
      initState: TermState,
      typ: Typ[Term],
      epsilon: Double,
      limit: FiniteDuration = 3.minutes
  ): Task[FD[Term]] =
    monixFD
      .varDist(initState)(TermsWithTyp.at(typ :: HNil), epsilon, limit)
      .map(_.flatten)
}

trait EvolvedStateLike {
  val init: TermState
  val result: TermState
  val params: TermGenParams
}

<<<<<<< HEAD
case class EvolvedState(
    init: TermState,
    result: TermState,
    params: TermGenParams,
    epsilon: Double
) extends EvolvedStateLike
=======
case class EvolvedState(init: TermState,
                        result: TermState,
                        params: TermGenParams,
                        epsilon: Double)
    extends EvolvedStateLike
>>>>>>> ee8d37c3

import ujson.Js

object TermGenJson {

  def nextStateTask(inp: String): Task[String] = {
    val obj           = ujson.read(inp).obj
    val termGenParams = read[TermGenParams](obj("generator-parameters").str)
    val epsilon       = obj("epsilon").num
    val initState     = TermState.fromJson(obj("initial-state"))
    val task          = termGenParams.nextStateTask(initState, epsilon)
    task.map { (ts) =>
      write(ts.json)
    }
  }

  def nextTangStateTask(inp: String): Task[String] = {
    val obj           = read[ujson.Value](inp).obj
    val termGenParams = read[TermGenParams](obj("generator-parameters").str)
    val epsilon       = obj("epsilon").num
    val baseState     = TermState.fromJson(obj("initial-state"))
    val tangState     = TermState.fromJson(obj("tangent-state"))
    val task          = termGenParams.nextTangStateTask(baseState, tangState, epsilon)
    task.map((ts) => write(ts.json))
  }

  val all =
    MultiTask(
      "step"         -> nextStateTask,
      "tangent-step" -> nextTangStateTask
    )

}<|MERGE_RESOLUTION|>--- conflicted
+++ resolved
@@ -1433,20 +1433,12 @@
   val params: TermGenParams
 }
 
-<<<<<<< HEAD
 case class EvolvedState(
     init: TermState,
     result: TermState,
     params: TermGenParams,
     epsilon: Double
 ) extends EvolvedStateLike
-=======
-case class EvolvedState(init: TermState,
-                        result: TermState,
-                        params: TermGenParams,
-                        epsilon: Double)
-    extends EvolvedStateLike
->>>>>>> ee8d37c3
 
 import ujson.Js
 
