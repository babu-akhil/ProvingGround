--- conflicted
+++ resolved
@@ -200,61 +200,6 @@
       .<+?>(lambda(varWeight)(func)(pd), lambdaWeight)
       .<+?>(pi(varWeight)(func)(pd), lambdaWeight)
 
-<<<<<<< HEAD
-  case class Derivative(base: FD[Term]) {
-    def applnArg(rec: => (PD[Term] => PD[Term]))(p: PD[Term]) =
-      (base: PD[Term]) flatMap ((f) =>
-                                  if (isFunc(f))
-                                    rec(p) map (Unify.appln(f, _))
-                                  else
-                                    FD.unif(None: Option[Term]))
-
-    def applnFunc(rec: => (PD[Term] => PD[Term]))(p: PD[Term]) =
-      rec(p) flatMap ((f) =>
-                        if (isFunc(f))
-                          base map (Unify.appln(f, _))
-                        else
-                          FD.unif(None: Option[Term]))
-
-    /**
-      * generating optionally as lambdas, with function and argument generated recursively;
-      * to be mixed in using `<+?>`
-      */
-    def lambdaVal(varweight: Double)(rec: => (PD[Term] => PD[Term]))(
-        p: PD[Term]): PD[Option[Term]] =
-      (base: PD[Term]) flatMap ({
-        case tp: Typ[u] =>
-          val x = tp.Var
-          val newp = p <+> (FD.unif(x), varweight)
-          (rec(newp)) map ((y: Term) => TL.lambda(x, y))
-        case _ => FD.unif(None)
-      })
-
-    /**
-      * generating optionally as pi's, with function and argument generated recursively;
-      * to be mixed in using `<+?>`
-      */
-    def piVal(varweight: Double)(rec: => (PD[Term] => PD[Term]))(
-        p: PD[Term]): PD[Option[Term]] =
-      (base: PD[Term]) flatMap ({
-        case tp: Typ[u] =>
-          val x = tp.Var
-          val newp = p <+> (FD.unif(x), varweight)
-          (rec(newp)) map ((y: Term) => TL.pi(x, y))
-        case _ => FD.unif(None)
-      })
-
-    def lambdaDist(x: Term) = {
-      base.pmf collect {
-        case Weighted(LambdaFixed(variable: Term, value: Term), p) =>
-          value.replace(variable, x)
-        case Weighted(Lambda(variable: Term, value: Term), p) =>
-          value.replace(variable, x)
-
-      }
-
-    }
-=======
 
 
       def derApplnArg(rec: => (FD[Term] => PD[Term] => PD[Term]))(p: PD[Term]) = (base: FD[Term]) =>
@@ -356,42 +301,10 @@
                   .<+?>(derLambdaVal(varWeight)(derFunc)(pd)(base), applnWeight)
                   .<+?>(derPiVar(varWeight)(derFunc)(pd)(base), applnWeight)
                   .<+?>(derPiVal(varWeight)(derFunc)(pd)(base), applnWeight)
->>>>>>> a0f81891
-
-    /**
-      * generating optionally as lambdas, with function and argument generated recursively;
-      * to be mixed in using `<+?>`
-      */
-    def lambdaVar(varweight: Double)(rec: => (PD[Term] => PD[Term]))(
-        p: PD[Term]): PD[Option[Term]] =
-      rec(p) flatMap ({
-        case tp: Typ[u] =>
-          val x = tp.Var
-          val newp = p <+> (FD.unif(x), varweight)
-          (rec(newp)) map ((y: Term) => TL.lambda(x, y))
-        case _ => FD.unif(None)
-      })
-
-    /**
-      * generating optionally as pi's, with function and argument generated recursively;
-      * to be mixed in using `<+?>`
-      */
-    def piVar(varweight: Double)(rec: => (PD[Term] => PD[Term]))(
-        p: PD[Term]): PD[Option[Term]] =
-      rec(p) flatMap ({
-        case tp: Typ[u] =>
-          val x = tp.Var
-          val newp = p <+> (FD.unif(x), varweight)
-          (rec(newp)) map ((y: Term) => TL.pi(x, y))
-        case _ => FD.unif(None)
-      })
-
-<<<<<<< HEAD
-  }
-=======
->>>>>>> a0f81891
-
-}
+
+
+
+                   }
 
 case class Deducer(applnWeight: Double = 0.2,
                    lambdaWeight: Double = 0.2,
@@ -417,8 +330,8 @@
 
   def shifted(fd: FD[Term], td: TD[Term]) = {
     val shifts = td.getFD(cutoff) getOrElse (FD.empty[Term])
-    val newpmf = for (Weighted(x, p) <- fd.pmf)
-      yield Weighted(x, p * math.exp(shifts(x)))
+    val newpmf = for (Weighted(x, p) <- fd.pmf) yield
+      Weighted(x, p * math.exp(shifts(x)))
     FD(newpmf)
   }
 
@@ -540,8 +453,8 @@
   def absFD(fd: FD[Term]) = {
     val tfd = fd filter (isTyp) map { case tp: Typ[u] => tp }
     (fd ++
-      ((lambdaDist(vars, lambdaWeight)(fd) ++
-        piDist(vars, piWeight)(tfd).map((t) => t: Term)) * abstractionWeight))
+        ((lambdaDist(vars, lambdaWeight)(fd) ++
+                piDist(vars, piWeight)(tfd).map((t) => t: Term)) * abstractionWeight))
       .normalized()
   }
 
@@ -641,8 +554,8 @@
     def learn = Future(learnAwait)
 
     def iteratorPair = {
-      val start =
-        nextDistribution(initDist, initBatch, false, Vector(), smooth)
+      val start = nextDistribution(
+          initDist, initBatch, false, Vector(), smooth)
       def func(pair: (FD[Term], InvMap)): (FD[Term], InvMap) =
         nextDistribution(pair._1, batchSize, true, pair._2, smooth)
 
@@ -663,17 +576,14 @@
     def awaitIterate = iteratorWhile().foreach(saveMem)
 
     def await = {
-      var mutDistAccum =
-        nextDistribution(initDist, initBatch, false, Vector(), smooth)
+      var mutDistAccum = nextDistribution(
+          initDist, initBatch, false, Vector(), smooth)
       saveMem(mutDistAccum._1)
       while (runHook && !halt(self)) {
         loops += 1
         println(s"Time : $getElapsedTime; Loops: $getLoops")
-        val (dist, accum) = nextDistribution(mutDistAccum._1,
-                                             batchSize,
-                                             true,
-                                             mutDistAccum._2,
-                                             smooth)
+        val (dist, accum) = nextDistribution(
+            mutDistAccum._1, batchSize, true, mutDistAccum._2, smooth)
         saveMem(mutDistAccum._1)
         mutDistAccum = (dist, accum)
       }
@@ -682,12 +592,8 @@
     }
 
     def learnAwait = {
-      var mutDistAccum = learnerNextDistribution(initDist,
-                                                 theorems,
-                                                 initBatch,
-                                                 false,
-                                                 Vector(),
-                                                 smooth)
+      var mutDistAccum = learnerNextDistribution(
+          initDist, theorems, initBatch, false, Vector(), smooth)
       saveMem(mutDistAccum._1)
       while (runHook && !halt(self)) {
         loops += 1
@@ -707,8 +613,7 @@
   }
 
   def funcUniPropTerm(backProp: => (Prob => TD[Term] => TD[Term]))(
-      fd: Prob,
-      invImage: Term => Set[(Term, Term)]): Term => TD[Term] =
+      fd: Prob, invImage: Term => Set[(Term, Term)]): Term => TD[Term] =
     (result) => {
       val tds =
         invImage(result).toVector map {
@@ -720,8 +625,7 @@
     }
 
   def funcUniProp(backProp: => (Prob => TD[Term] => TD[Term]))(
-      fd: Prob,
-      invImage: Term => Set[(Term, Term)])(td: TD[Term]) =
+      fd: Prob, invImage: Term => Set[(Term, Term)])(td: TD[Term]) =
     td flatMap (funcUniPropTerm(backProp)(fd, invImage))
 
   // def eqSubsPropTerm(backProp: => (Prob => TD[Term] => TD[Term]))(
@@ -820,11 +724,11 @@
       fd: Prob): TD[Term] => TD[Term] =
     (td) =>
       td <*> (1 - epsilon) <+>
-        (funcUniProp(backProp(epsilon, invImage))(fd, invImage)(td) <*> epsilon) <+>
-        (lambdaPropVar(backProp(epsilon, invImage))(fd)(td) <*> epsilon) <+>
-        (lambdaPropValues(backProp(epsilon, invImage))(fd)(td) <*> epsilon) <+>
-        (piPropVar(backProp(epsilon, invImage))(fd)(td) <*> epsilon) <+>
-        (piPropValues(backProp(epsilon, invImage))(fd)(td) <*> epsilon)
+      (funcUniProp(backProp(epsilon, invImage))(fd, invImage)(td) <*> epsilon) <+>
+      (lambdaPropVar(backProp(epsilon, invImage))(fd)(td) <*> epsilon) <+>
+      (lambdaPropValues(backProp(epsilon, invImage))(fd)(td) <*> epsilon) <+>
+      (piPropVar(backProp(epsilon, invImage))(fd)(td) <*> epsilon) <+>
+      (piPropValues(backProp(epsilon, invImage))(fd)(td) <*> epsilon)
 
   def getAbstractTheorems =
     piDist(vars, piWeight)(bucket.getTheorems)
@@ -847,9 +751,7 @@
 //    val vars = vars map ((t) => Weighted(t, 1))
     val origTyps =
       typs.supp filter ((tp) =>
-                          (TermBucket
-                            .mkPi(vars, 1)(Weighted(tp, 1)))
-                            .elem == absTyp)
+            (TermBucket.mkPi(vars, 1)(Weighted(tp, 1))).elem == absTyp)
     val termMap = bucket.getTermDistMap
     val vec: Vector[FD[Term]] =
       origTyps map ((tp) => termMap.getOrElse(tp, FD.empty[Term]))
@@ -887,16 +789,12 @@
 
   def ++(that: TermPopulation) = {
     val termsByType =
-      ((this.termsByType.keySet union that.termsByType.keySet) map ((typ: Typ[
-                                                                      Term]) =>
-                                                                      (typ,
-                                                                       this.termsByType
-                                                                         .getOrElse(
-                                                                           typ,
-                                                                           FD.empty[Term]) ++ that.termsByType
-                                                                         .getOrElse(
-                                                                           typ,
-                                                                           FD.empty[Term])))).toMap
+      ((this.termsByType.keySet union that.termsByType.keySet) map (
+              (typ: Typ[Term]) =>
+                (typ,
+                 this.termsByType.getOrElse(typ, FD.empty[Term]) ++ that.termsByType
+                   .getOrElse(typ, FD.empty[Term]))
+          )).toMap
     TermPopulation(termsByType,
                    this.types ++ that.types,
                    this.thmsByProofs ++ that.thmsByProofs,
@@ -910,9 +808,9 @@
     val termsByType =
       (fd.pmf groupBy (_.elem.typ: Typ[Term])) mapValues (FD(_))
     val types = (fd mapOpt {
-      case tp: Typ[u] => Some(tp: Typ[Term])
-      case _ => None
-    }).normalized()
+          case tp: Typ[u] => Some(tp: Typ[Term])
+          case _ => None
+        }).normalized()
     val thmsByProofs = fd map (_.typ)
     TermPopulation(termsByType,
                    types,
@@ -967,18 +865,17 @@
 
   def pickledPopulation = {
     import FreeExpr.writeTerm
-    val termsByType = for ((typ, terms) <- this.termsByType)
-      yield
-        (writeTerm(typ),
-         (terms map (writeTerm)).pmf map (PickledWeighted.pickle))
+    val termsByType = for ((typ, terms) <- this.termsByType) yield
+      (writeTerm(typ),
+       (terms map (writeTerm)).pmf map (PickledWeighted.pickle))
 
     PickledTermPopulation(
-      termsByType,
-      (types map (writeTerm)).pmf map (PickledWeighted.pickle),
-      (thmsByProofs map (writeTerm)).pmf map (PickledWeighted.pickle),
-      vars map { case Weighted(t, w) => PickledWeighted(writeTerm(t), w) },
-      lambdaWeight,
-      piWeight
+        termsByType,
+        (types map (writeTerm)).pmf map (PickledWeighted.pickle),
+        (thmsByProofs map (writeTerm)).pmf map (PickledWeighted.pickle),
+        vars map { case Weighted(t, w) => PickledWeighted(writeTerm(t), w) },
+        lambdaWeight,
+        piWeight
     )
   }
 
@@ -994,15 +891,15 @@
     piWeight: Double) {
   import FreeExpr._
   def unpickle = {
-    val termsByType = for ((typ, termsPMF) <- this.termsByType)
-      yield (readTyp(typ), FD(termsPMF map ((pw) => pw.map(readTerm))))
+    val termsByType = for ((typ, termsPMF) <- this.termsByType) yield
+      (readTyp(typ), FD(termsPMF map ((pw) => pw.map(readTerm))))
     TermPopulation(
-      termsByType,
-      FD(types map ((pw) => pw map (readTyp))),
-      FD(types map ((pw) => pw map (readTyp))),
-      vars map ((pw) => pw.map(readTerm)),
-      lambdaWeight,
-      piWeight
+        termsByType,
+        FD(types map ((pw) => pw map (readTyp))),
+        FD(types map ((pw) => pw map (readTyp))),
+        vars map ((pw) => pw.map(readTerm)),
+        lambdaWeight,
+        piWeight
     )
   }
 }