package provingground

import HoTT._

/**
 * Wrapper for universe with refined scala type for objects (i.e., types) in it.
 * Refined scala types typically recursively built from (dependent) function types and types of already refined types.
 */
<<<<<<< HEAD
object ScalaUniverses {
  
    /**
     * Wrapper for universe with refined scala type for objects (i.e., types) in it.
     * Refined scala types typically recursively built from (dependent) function types and types of already refined types.
     */
    case class ScalaUniv[U <: Term with Subs[U]](univ: Typ[Typ[U]]) extends BaseUniv
=======
case class ScalaUniv[U <: Term with Subs[U]](univ: Typ[Typ[U]])
>>>>>>> 666a28e2

/**
 * given a universe with objects of scala type Typ[U], gives one with scala type Typ[Typ[U]]
 */
case class HigherUniv[U <: Typ[Term] with Subs[U]](univ: Typ[U]) extends Typ[Typ[U]] {
  type Obj = Typ[U]

  lazy val typ = HigherUniv[Typ[U]](this)

  def symbObj(name: AnySym) = univ

  def newobj = this

  def subs(x: Term, y: Term) = this
}

/**
 * Universe whose elements are FuncTyps
 */
case class FuncTypUniv[W <: Term with Subs[W], U <: Term with Subs[U]](
  domuniv: Typ[Typ[W]], codomuniv: Typ[Typ[U]]
) extends Typ[FuncTyp[W, U]] {

  lazy val typ = HigherUniv(this)

  def symbObj(name: AnySym) = {
    val dom = domuniv.symbObj(DomSym(name))
    val codom = codomuniv.symbObj(CodomSym(name))
    FuncTyp(dom, codom)
  }

  def newobj = FuncTypUniv(domuniv.newobj, codomuniv.newobj)

  def subs(x: Term, y: Term) = this
}

/**
 * Universe with objects Pi-Types
 */
case class PiTypUniv[W <: Term with Subs[W], U <: Term with Subs[U]](
  domuniv: Typ[Typ[W]], codomuniv: Typ[Typ[U]]
) extends Typ[PiTyp[W, U]] {

  lazy val typ = HigherUniv(this)

  def symbObj(name: AnySym) = {
    val dom = domuniv.symbObj(DomSym(name))
    val codom = codomuniv.symbObj(CodomSym(name))
    val typFmly = FuncTyp(dom, codomuniv).symbObj(name)
    PiTyp(typFmly)
  }

  def newobj = this

  def subs(x: Term, y: Term) = this
}

/**
 * Symbolic types, which the compiler knows are types.
 *
 */
case class FineSymbTyp[U<: Term with Subs[U]](name: AnySym, symobj: AnySym => U) extends Typ[U] with Symbolic {
  lazy val typ = FineUniv(symobj)

  def newobj = FineSymbTyp(new InnerSym(this), symobj)

  type Obj = U

  def symbObj(name: AnySym) = symobj(name)

  def elem = this

  def subs(x: Term, y: Term) = (x, y) match {
    case (u: Typ[_], v: Typ[_]) if (u == this) => v.asInstanceOf[Typ[U]]
    case _ => {
      def symbobj(name: AnySym) = FineSymbTyp(name, symobj)
      symSubs(symbobj)(x, y)(name)
    }
  }

}

case class FineUniv[U<: Term with Subs[U]](symobj: AnySym => U) extends Typ[Typ[U]]{
  lazy val typ = HigherUniv(this)

  def symbObj(name: AnySym) = FineSymbTyp(name, symobj)

  def newobj = this

  def subs(x: Term, y: Term) = this
}

/**
 * @author gadgil
 */
object ScalaUniverses {

  /**
   * scala universe with no refinement.
   */
  implicit val baseUniv: ScalaUniv[Term] = ScalaUniv(__)

  /**
   * implicitly returns from a scala universe of Typ[U] one of Typ[Typ[U]]
   */
  implicit def higherUniv[U <: Term with Subs[U]](implicit sc: ScalaUniv[U]): ScalaUniv[Typ[U]] = {
    ScalaUniv(HigherUniv(sc.univ))
  }



  /**
   * implicitly build universe with elements FuncTyps from universes for domain and codomain.
   */
  implicit def funcUniv[W <: Term with Subs[W], U <: Term with Subs[U]](implicit domsc: ScalaUniv[W], codomsc: ScalaUniv[U]): ScalaUniv[Func[W, U]] = {
    ScalaUniv(FuncTypUniv(domsc.univ, codomsc.univ): Typ[FuncTyp[W, U]])
  }



  /**
   * builds scala universe for pi-types given ones for domain and codomain types.
   */
  implicit def piUniv[W <: Term with Subs[W], U <: Term with Subs[U]](implicit domsc: ScalaUniv[W], codomsc: ScalaUniv[U]): ScalaUniv[FuncLike[W, U]] = {
    ScalaUniv(PiTypUniv(domsc.univ, codomsc.univ): Typ[PiTyp[W, U]])
  }

  /**
   * returns dependent function inferring type fiber.
   */
  def depFunc[W <: Term with Subs[W], U <: Term with Subs[U]](dom: Typ[W], func: W => U)(
    implicit
    su: ScalaUniv[U]
  ): FuncLike[W, U] = {
    val fibers = typFamily(dom, (w: W) => func(w).typ.asInstanceOf[Typ[U]])
    new DepFuncDefn(func, dom, fibers)
  }

  /**
   * convenience for Pi-type
   */
  implicit class RichTypFamily[W <: Term with Subs[W], U <: Term with Subs[U]](
    fibre: Func[W, Typ[U]]
  )(
    implicit
    su: ScalaUniv[U]
  ) {
    //    val dom = func.dom

    def pi = PiTyp(fibre)
  }

  /**
   * Companion to dependent functions
   *
   */
  object DepFunc {

    def apply[W <: Term with Subs[W], U <: Term with Subs[U]](func: Term => U, dom: Typ[W])(implicit su: ScalaUniv[U]) = {
      def section(arg: Term) = func(arg).typ.asInstanceOf[Typ[U]]
      val fibers: TypFamily[W, U] = typFamily[W, U](dom, section)
      new DepFuncDefn(func, dom, fibers)
    }
  }

<<<<<<< HEAD
    /**
=======
  /**
>>>>>>> 666a28e2
   * create type family, implicitly using a scala-universe object to build the codomain.
   */
  def typFamily[W <: Term with Subs[W], U <: Term with Subs[U]](dom: Typ[W], f: W => Typ[U])(
    implicit
    su: ScalaUniv[U]
  ) = {
    val codom = su.univ
    new FuncDefn[W, Typ[U]](f, dom, codom)
  }
}<|MERGE_RESOLUTION|>--- conflicted
+++ resolved
@@ -6,17 +6,7 @@
  * Wrapper for universe with refined scala type for objects (i.e., types) in it.
  * Refined scala types typically recursively built from (dependent) function types and types of already refined types.
  */
-<<<<<<< HEAD
-object ScalaUniverses {
-  
-    /**
-     * Wrapper for universe with refined scala type for objects (i.e., types) in it.
-     * Refined scala types typically recursively built from (dependent) function types and types of already refined types.
-     */
-    case class ScalaUniv[U <: Term with Subs[U]](univ: Typ[Typ[U]]) extends BaseUniv
-=======
 case class ScalaUniv[U <: Term with Subs[U]](univ: Typ[Typ[U]])
->>>>>>> 666a28e2
 
 /**
  * given a universe with objects of scala type Typ[U], gives one with scala type Typ[Typ[U]]
@@ -95,9 +85,7 @@
       def symbobj(name: AnySym) = FineSymbTyp(name, symobj)
       symSubs(symbobj)(x, y)(name)
     }
-  }
 
-}
 
 case class FineUniv[U<: Term with Subs[U]](symobj: AnySym => U) extends Typ[Typ[U]]{
   lazy val typ = HigherUniv(this)
@@ -126,7 +114,14 @@
     ScalaUniv(HigherUniv(sc.univ))
   }
 
+      def symbObj(name: AnySym) = {
+        val dom = domuniv.symbObj(DomSym(name))
+        val codom = codomuniv.symbObj(CodomSym(name))
+        val typFmly = FuncTyp(dom, codomuniv).symbObj(name)
+        PiTyp(typFmly)
+      }
 
+      def newobj = this
 
   /**
    * implicitly build universe with elements FuncTyps from universes for domain and codomain.
@@ -144,6 +139,7 @@
     ScalaUniv(PiTypUniv(domsc.univ, codomsc.univ): Typ[PiTyp[W, U]])
   }
 
+  
   /**
    * returns dependent function inferring type fiber.
    */
@@ -182,17 +178,12 @@
     }
   }
 
-<<<<<<< HEAD
+
     /**
-=======
-  /**
->>>>>>> 666a28e2
    * create type family, implicitly using a scala-universe object to build the codomain.
    */
   def typFamily[W <: Term with Subs[W], U <: Term with Subs[U]](dom: Typ[W], f: W => Typ[U])(
-    implicit
-    su: ScalaUniv[U]
-  ) = {
+      implicit su: ScalaUniv[U]) = {
     val codom = su.univ
     new FuncDefn[W, Typ[U]](f, dom, codom)
   }
