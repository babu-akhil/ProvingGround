package provingground

import scala.language.implicitConversions
import scala.util._
import scala.language.existentials
import Math._

// To Do:
//
// * A cleaner substitution, parametrised by type.
// * Properly abstracted Formal Function Application - done to some extent
// * Inductive type trait, with Sigma type etc. having this. - done to some extent
//
//

//

/**
 * The Homotopy type theory objects, types and utility functions
 *S
 */
object HoTT {
  /**
   * Symbol
   */
  class AnySym

  /**
   * Strings as symbols
   */
  case class Name(name: String) extends AnySym {
    override def toString = name.toString
  }

  /**
   * use strings as symbols.
   */
  implicit def stringSym(name: String) = Name(name)

  /** Abstract object */
  trait Term extends Subs[Term] {
    /**
     * Gives limited information on types when the types are universes, so should not be used in this case.
     * So avoid making this judgement.
     */
    def typ: Typ[Term]

    /**
     * returns whether this depends on that
     */
    def dependsOn(that: Term) = {
      val newVar = innervar(that)
      replace(that, newVar) != this
    }

    /**
     * returns whether this is independent of that.
     */
    def indepOf(that: Term) = !dependsOn(that)

  }

  /**
   * specify result of substitution, typically so a class is closed under substitution.
   */
  trait Subs[+U <: Term] {
    /**
     *  substitute x by y.
     */
    def subs(x: Term, y: Term): U with Subs[U]

    /**
     * refine substitution so if x and y are both abstract pairs with independent components (for x),
     * both components are substituted.
     * testing for types also done.
     */
    def replace(x: Term, y: Term): U with Subs[U] = {
//      require(x.typ == y.typ, s"cannot replace $x of type ${x.typ} with $y of type ${y.typ}")
      (x, y) match {
        case (ab: AbsPair[u, v], cd: AbsPair[w, x]) if (ab.first indepOf ab.second) && (ab.second indepOf ab.first) =>
          replace(ab.first, cd.first) replace (ab.second, cd.second)
        case (FormalAppln(f, x), FormalAppln(g, y)) =>
          replace(f, g) replace(x, y)
        case _ => subs(x, y)
      }
    }

    def newobj: U with Subs[U]
  }

  /**
   * Objects with simple substitution.
   */
  trait AtomicTerm extends Term with Subs[AtomicTerm] {
    def subs(x: Term, y: Term) = if (x == this) Try(y.asInstanceOf[AtomicTerm]).getOrElse(this) else this

    def newobj = typ.obj.asInstanceOf[AtomicTerm]
  }

  trait ConstantTerm extends Term {
    def subs(x: Term, y: Term) = this

    def newobj = this
  }

  trait ConstantTyp extends Typ[Term] {
    def subs(x: Term, y: Term) = this

    def newobj = this

    def symbObj(name: AnySym) = SymbObj(name, this)

    val typ = __
  }

  /**
   * HoTT Type;
   *  The compiler knows that objects have scala-type extending U.
   *  In particular, we can specify that the objects are types, functions, dependent functions etc.
   *  @tparam U bound on onjects with this as type.
   */
  trait Typ[+U <: Term with Subs[U]] extends Term with Subs[Typ[U]] { self =>
    /** scala type of objects with this HoTT-type */
    type Obj <: U with Subs[Obj]

    /**
     * factor for producing objects of the given type.
     * can use innervar if one wants name unchanged.
     */
    def obj: U = {
      object newname extends AnySym
      symbObj(newname)
    }

    object Elem {
      def apply(u: Term): Term = u !: self

      def unapply(term: Term): Option[U] =
        if (term.typ == self) Try(Some(term.asInstanceOf[U])).getOrElse(None) else None
    }

    /**
     * checks term is of this type and returns it; useful for documentation.
     */
    def !:(term: Term): U = {
      require(term.typ == this, " Expected " + toString + "but found " + term.typ.toString)
      term.asInstanceOf[U]
    }

    /**
     * type of a type is a universe.
     */
    val typ: Univ

    lazy val typlevel: Int = univlevel(typ)

    /** A symbolic object with this HoTT type, and with scala-type Obj*/
    def symbObj(name: AnySym): U with Subs[U]

    /** Make symbolic object */
    def ::(name: String) = symbObj(name)

    /**
     * new variable
     */
    def Var = getVar(this)

    /**
     * function type:  this -> that
     */
    def ->:[W <: Term with Subs[W], UU >: U <: Term with Subs[UU]](that: Typ[W]) = FuncTyp[W, UU](that, this)

    /**
     * dependent function type (Pi-Type) define by a lambda:
     *  `this` depends on a variable, which hence gives a type family.
     */
    def ~>:[UU >: U <: Term with Subs[UU], V <: Term with Subs[V]](variable: V) = {
      val fiber = LambdaFixed[V, Typ[UU]](variable, this)
      PiTyp(fiber)
    }

    /**
     * returns pair type, mainly to use for "and" for structures
     */
    def &&[UU >: U <: Term with Subs[UU], V <: Term with Subs[V]](
      that: Typ[V]
    ) = PairTyp[UU, V](this, that)

    /**
     * returns Sigma-Type, mainly to use as "such that", for example a group type is this with product etc. dependent on this.
     */
    def ++[UU >: Typ[U] <: Typ[Term] with Subs[UU], VV <: Term with Subs[VV], V <: Typ[VV] with Subs[V]](
      those: V
    ) = SigmaTyp[UU, VV](LambdaFixed[UU, V](
      this,
      those
    ))
  }

  /**
   * symbols for printing
   */
  trait TermSyms {
    val Arrow: String
    val MapsTo: String
    val Pi: String
    val Sigma: String
    val UnivSym: String
  }

  /**
   * simple symbols for maps etc.
   */
  object SimpleSyms extends TermSyms {
    val Arrow = "->"
    val MapsTo = ":->"
    val Pi = "Pi"
    val Sigma = "Sigma"
    val UnivSym = "_"
  }

  /**
    * unicode symbols for maps etc.
   */
  object UnicodeSyms extends TermSyms {
    val Arrow = '\u2192'.toString
    val MapsTo = "\u21A6"
    val Pi = "\u220f"
    val Sigma = "\u2211"
    val UnivSym = "\uD835\uDCB0 "
  }

  //  import SimpleSyms._
  import UnicodeSyms._

  /**
   * terms that are given (and determined) by name;
   *  does not include, for instance, pairs each of whose instance is given by a name;
   *  most useful for pattern matching, where the name contains information about formal function applications etc.
   */
  trait Symbolic {
    val name: AnySym
    override def toString = name.toString
  }

  /**
   * checks if symbolic object has given name.
   */
  def hasName(sym: AnySym): Term => Boolean = {
    case obj: Symbolic =>
      obj.name == sym
    case _ => false
  }

  /**
   *  symbolic objects that are Terms but no more refined
   *  ie, not pairs, formal functions etc.
   */
  case class SymbObj[+U <: Term with Subs[U]](name: AnySym, typ: Typ[U]) extends Term with Symbolic {
    override def toString = name.toString + " : (" + typ.toString + ")"

    def newobj = SymbObj(new InnerSym(this), typ)

    def subs(x: Term, y: Term) = if (x == this) y else {
      def symbobj(sym: AnySym) = typ.replace(x, y).symbObj(sym)
      symSubs(symbobj)(x, y)(name)
    }
  }

  /**
   * substitute symbols, with the only non-trivial substitution for formal applications.
   */
  def symSubs[U <: Term](symbobj: AnySym => U)(x: Term, y: Term): AnySym => U = {
    case fx: ApplnSym[w, u] =>
      Try((fx.func.replace(x, y))(fx.arg.replace(x, y).asInstanceOf[w]).asInstanceOf[U]) getOrElse symbobj(fx)
    case sym => symbobj(sym)
  }

  /**
   * Symbolic types, which the compiler knows are types.
   *
   */
  case class SymbTyp(name: AnySym) extends Typ[Term] with Symbolic {
    lazy val typ = Universe(0)

    def newobj = SymbTyp(new InnerSym(this))

    type Obj = Term

    def symbObj(name: AnySym) = SymbObj(name, this)

    override def toString = s"""${name.toString} : $UnivSym"""

    def elem = this

    //     val applptntypu = ApplnPattern[Term, Typ[Term]]()

    def subs(x: Term, y: Term) = (x, y) match {
      case (u: Typ[_], v: Typ[_]) if (u == this) => v
      case _ => {
        def symbobj(name: AnySym) = SymbTyp(name)
        symSubs(symbobj)(x, y)(name)
      }
    }

  }

  /**
   * Types with symbolic objects not refined.
   */
  trait SmallTyp extends Typ[Term] {
    type Obj = Term

    val typ = Universe(0)

    def symbObj(name: AnySym): Term = SymbObj(name, this)

    def newobj = typ.obj

    def subs(x: Term, y: Term) = (x, y) match {
      case (xt: Typ[_], yt: Typ[_]) if (xt == this) => yt
      case _ => this
    }
  }

  /**
   * Empty type
   */
  case object Zero extends SmallTyp

  /**
   * Unit type.
   */
  case object Unit extends SmallTyp

  /**
   *  the object in the Unit type
   */
  case object Star extends AtomicTerm {
    val typ = Unit
  }

  val One = Unit

  /**
   *  Symbol for map 0 -> A
   */
  case object vacuous extends AnySym

  /**
   * Map from 0 to A.
   */
  def fromZero[U <: Term with Subs[U]](codom: Typ[U]) = (Zero ->: codom).symbObj(vacuous)

  /*
	case class fromZero[U<: Term](codom: Typ[U]) extends AtomicTerm{
      lazy val typ = Zero ->: codom
    }
*/

  /**
   * Notation for universes.
   */
  type Univ = Typ[Typ[Term]]

  trait BaseUniv{
    override def hashCode = __.hashCode

    override def equals(a: Any) = a match{
      case _ : BaseUniv => true
      case `__` => true
      case _ => false
    }
  }

  /** The (usual) universes */
  case class Universe(level: Int) extends Univ {
    require(level >= 0)

    type Obj = Typ[Term]

    lazy val typ = Universe(level + 1)

    def symbObj(name: AnySym) = SymbTyp(name)

    def newobj = this

    def subs(x: Term, y: Term) = this

    override def toString = UnivSym

    override def equals(that: Any) = that match {
      case Universe(k) if  k==level => true
      case _ : BaseUniv if level == 0 => true
      case _ => false
      }

  }



  def univlevel: Typ[Typ[Term]] => Int = {
    case Universe(l) => l
    case _ => 0
  }

  /**
   * The first universe
   */
  val __ = Universe(0)

  /** Pair of types (A, B) */
  case class PairTyp[U <: Term with Subs[U], V <: Term with Subs[V]](
    first: Typ[U], second: Typ[V]
  ) extends Typ[PairObj[U, V]] with AbsPair[Typ[U], Typ[V]] with Subs[PairTyp[U, V]]{

    type Obj = PairObj[U, V]

    lazy val typ = Universe(Math.max(first.typlevel, second.typlevel))

    def newobj = PairTyp(first.newobj, second.newobj)

    lazy val paircons = {
      val a = first.Var
      val b = second.Var
      lmbda(a)(lmbda(b)(PairObj(a, b)))
    }

    def subs(x: Term, y: Term) : PairTyp[U, V] = if (x == this) Try(
      y.asInstanceOf[PairTyp[U, V]]
    ).getOrElse(
      { println(y); println(x); println(y.typ); PairTyp(first.replace(x, y), second.replace(x, y)) }
    )
    else PairTyp(first.replace(x, y), second.replace(x, y))

    // The name is lost as `name', but can be recovered using pattern matching.
    def symbObj(name: AnySym): Obj = PairObj(first.symbObj(LeftSym(name)), second.symbObj(RightSym(name)))
  }

  /** Object (a, b) in (A, B) */
  case class PairObj[U <: Term with Subs[U], V <: Term with Subs[V]](
    first: U, second: V
  ) extends AbsPair[U, V] with Subs[PairObj[U, V]] {
    lazy val typ: PairTyp[Term, Term] = PairTyp(first.typ, second.typ)

    def newobj = PairObj(first.newobj, second.newobj)

    def subs(x: Term, y: Term) = if (x == this) y.asInstanceOf[PairObj[U, V]] else PairObj[U, V](first.replace(x, y), second.replace(x, y))
  }

  /** Abstract pair, parametrized by scala types of components, generally a (dependent) pair object or a pair type. */
  trait AbsPair[+U <: Term, +V <: Term] extends Term with Subs[AbsPair[U, V]]{
    val first: U
    val second: V

    override def toString = s"""(($first) , ($second))"""
  }

  object AbsPair {
    def apply(x: Term, y: Term) = mkPair(x, y)

    def unapply(x: Term): Option[(Term, Term)] = x match {
      case ab: AbsPair[_, _] => Some((ab.first, ab.second))
      case _ => None
    }
  }

  object Tuple {
    def apply(xs: Term*): Term = xs.toList match {
      case List() => Star
      case List(x) => x
      case x :: ys => AbsPair(x, apply(ys: _*))
    }

    def asTuple(x: Term): List[Term] = x match {
      case Star => List()
      case AbsPair(x, y) => x :: asTuple(y)
      case _ => List(x)
    }

    def unapplySeq(x: Term): Option[Seq[Term]] =
      if (x == Star) None else Some(asTuple(x))

  }

  /**
   * overloaded method returning a pair object or a pair type.
   */
  def pair[U <: Term with Subs[U], V <: Term with Subs[V]](
    first: U, second: V
  ) = PairObj(first, second)

  /**
   * overloaded method returning a pair object or a pair type.
   */
  def pair[U <: Term with Subs[U], V <: Term with Subs[V]](
    first: Typ[U] with Subs[Typ[U]], second: Typ[V] with Subs[Typ[V]]
  ) = PairTyp(first, second)

  /**
   * makes a pair with the appropriate runtime type
   */
  lazy val mkPair: (Term, Term) => AbsPair[Term, Term] = {
    case (a: Typ[u], b: Typ[v]) => PairTyp[Term, Term](a, b)
    case (a, b) if b.typ.dependsOn(a) => {
      val fiber = lmbda(a)(b.typ)
      DepPair(a, b, fiber)
    }
    case (a, b) => PairObj(a, b)
  }

  /** Function type (not dependent functions)*/
  case class FuncTyp[W <: Term with Subs[W], U <: Term with Subs[U]](dom: Typ[W], codom: Typ[U]) extends Typ[Func[W, U]] with Subs[FuncTyp[W, U]] {
    type Obj = Func[W, U]

    lazy val typ = Universe(max(dom.typlevel, codom.typlevel))

    def symbObj(name: AnySym) = FuncSymb[W, U](name, dom, codom)

    override def toString = s"(${dom.toString}) $Arrow (${codom.toString})"

    def newobj = FuncTyp(dom.newobj, codom.newobj)

    def subs(x: Term, y: Term) = FuncTyp[W, U](dom.replace(x, y), codom.replace(x, y))
  }

  /**
   * Symbol for domain of a symbolic function
   */
  case class DomSym(func: AnySym) extends AnySym

  /**
   * Symbol for co-domain of a symbolic function
   */
  case class CodomSym(func: AnySym) extends AnySym

  //    case class FnSym(func: AnySym) extends AnySym

  /**
   * Includes both functions and dependent functions
   *
   */
  trait FuncLike[W <: Term with Subs[W], +U <: Term with Subs[U]] extends Term with (W => U) with Subs[FuncLike[W, U]] {
    type Obj <: FuncLike[W, U]

    //    // val domobjtpe : Type

    //    // val codomobjtpe: Type

    val dom: Typ[W]

    val depcodom: W => Typ[U]

    def act(arg: W): U

    def apply(arg: W): U = {
      require(arg.typ == dom, s"function $this with domain ${dom} cannot act on term ${arg} with type ${arg.typ}")
      arg match{
        case t : Cnst => Try(apply(t.term.asInstanceOf[W])).getOrElse(act(arg))
        case _ => act(arg)
      }

      act(arg)
    }
    //      def andThen[WW >: U <: Term, UU <: Term](fn: WW => UU): FuncLike[WW, UU]

    def subs(x: Term, y: Term): FuncLike[W, U]
  }

  /*
     * A symbol representing a formal application
     */
  case class ApplnSym[W <: Term with Subs[W], U <: Term with Subs[U]](func: FuncLike[W, U], arg: W) extends AnySym {
    override def toString = s"""(${func.toString}) (${arg.toString})"""
  }


  /*
   * Pattern matching for a formal application.
  */
  object FormalAppln{
        def unapply(term : Term) : Option[(Term, Term)] = term match {
          case sym : Symbolic => sym.name match {
            case sm : ApplnSym[_,_]  =>
              Some((sm.func, sm.arg))
            case _ => None
          }
          case _ => None
        }

        def apply[U<: Term with Subs[U], V<: Term with Subs[V]](fn: Func[U, V], x: U) =
          fn.codom.symbObj(ApplnSym(fn, x))

        def apply[U<: Term with Subs[U], V<: Term with Subs[V]](fn: FuncLike[U, V], x: U) =
          fn.depcodom(x).symbObj(ApplnSym(fn, x))
      }


  /**
   *  a function (not dependent), i.e.,  an object in a function type, has a codomain and a fixed type for the domain.
   *
   */
  trait Func[W <: Term with Subs[W], +U <: Term with Subs[U]] extends FuncLike[W, U] with Subs[Func[W, U]]{
    /** domain*/
    val dom: Typ[W]
    /** codomain */
    val codom: Typ[U]

    val depcodom: W => Typ[U] = _ => codom

    /** Action, i.e., function application */
    //	  def action(arg:dom.Obj): codom.Obj

    /** Function application */

    def act(arg: W): U

    def subs(x: Term, y: Term): Func[W, U]

  }

  /**
   * wrap function adding name
   */
  case class NamedFunc[W <: Term with Subs[W], +U <: Term with Subs[U]](
    name: AnySym, func: Func[W, U]
  ) extends Func[W, U] {
    lazy val dom = func.dom

    lazy val codom = func.codom

    def typ = func.typ

    def newobj = NamedFunc(name, func.newobj)

    def act(arg: W): U = func.act(arg)

    def subs(x: Term, y: Term) = NamedFunc(name, func.subs(x, y))
  }

  /**
   * wrap dependent function adding name
   */
  case class NamedDepFunc[W <: Term with Subs[W], +U <: Term with Subs[U]](
    name: AnySym, func: FuncLike[W, U]
  ) extends FuncLike[W, U] {
    lazy val dom = func.dom

    lazy val depcodom = func.depcodom

    def typ = func.typ

    def newobj = NamedDepFunc(name, func.newobj)

    def act(arg: W): U = func.act(arg)

    def subs(x: Term, y: Term) = NamedDepFunc(name, func.subs(x, y))
  }

  /** Symbol containing function info */
  case class FuncSymb[W <: Term with Subs[W], U <: Term with Subs[U]](name: AnySym, dom: Typ[W], codom: Typ[U]) extends AnySym with Func[W, U] with Subs[Func[W, U]] with Symbolic {

    //      // val domobjtpe = typeOf[W]

    //	  // val codomobjtpe = typeOf[U]

    lazy val typ = FuncTyp[W, U](dom, codom)

    def act(arg: W): U = codom.symbObj(ApplnSym(this, arg))

    def newobj = FuncSymb(new InnerSym(this), dom, codom)

    def subs(x: Term, y: Term) = (x, y) match {
      //        case (u: Typ[_], v: Typ[_]) => FuncSymb(name, dom.replace(u, v), codom.replace(u, v))
      case (u, v: Func[W, U]) if (u == this) => v
      case _ => {
        def symbobj(sym: AnySym) = FuncSymb(sym, dom.replace(x, y), codom.replace(x, y))
        symSubs(symbobj)(x, y)(name)
      }
    }

    override def toString = s"""${name.toString} : (${typ.toString})"""
  }

  /** A function given by a scala function */
  class FuncDefn[W <: Term with Subs[W], U <: Term with Subs[U]](
    func: => (W => U), val dom: Typ[W], val codom: Typ[U]
  ) extends Func[W, U] {
    //	  // val domobjtpe = typeOf[W]

    //	  // val codomobjtpe = typeOf[U]

    type D = W

    type Cod = U

    lazy val typ = FuncTyp[W, U](dom, codom)

    def act(arg: W) = func(arg)

    def newobj = typ.obj

    def subs(x: Term, y: Term) = new FuncDefn((w) => func(w).replace(x, y), dom.replace(x, y), codom.replace(x, y))
  }

  /**
   *  A lambda-expression.
   *  variable is mapped to value.
   *  This may or may not be a dependent function.
   *  If it is important to note that it is not dependent, and hence has scala type Func, then use LambdaFixed
   *
   */
  sealed trait LambdaLike[X <: Term with Subs[X], Y <: Term with Subs[Y]] extends FuncLike[X, Y] {
    //	  // val domobjtpe = typeOf[X]

    //	  // val codomobjtpe = typeOf[Y]

    val variable: X

    val value: Y

    type D = X

    type Cod = Y

    val dom = variable.typ.asInstanceOf[Typ[X]]

    override def toString = s"""(${variable.toString}) $MapsTo (${value.toString})"""

    val dep: Boolean

    lazy val typ: Typ[FuncLike[X, Y]] = if (dep) {
      val fibre = (t: X) => value.typ subs (variable, t)

      val family: Func[X, Typ[Y]] = LambdaFixed(variable, value.typ.asInstanceOf[Typ[Y]])
      PiTyp(family)
    } else FuncTyp(variable.typ.asInstanceOf[Typ[X]], value.typ.asInstanceOf[Typ[Y]])

    def act(arg: X) = value.replace(variable, arg)

    override def hashCode = {
      val newvar = variable.typ.symbObj(Name("hash"))
      val newval = value.replace(variable, newvar)
      41 * (variable.typ.hashCode + 41) + newval.hashCode
    }

    def subs(x: Term, y: Term) : LambdaLike[X, Y] = Lambda(variable replace (x, y), value replace (x, y))

    private lazy val myv = variable.newobj

    def andthen[Z <: Term with Subs[Z]](f: Y => Z) = Lambda(variable, f(value))
  }

  /**
   * functions given by lambda, which may be dependent - this is checked by making a substitution.
   */
  case class Lambda[X <: Term with Subs[X], Y <: Term with Subs[Y]](variable: X, value: Y) extends LambdaLike[X, Y] {

    val depcodom: X => Typ[Y] = (t: X) => value.typ.replace(variable, t).asInstanceOf[Typ[Y]]

    val dep = value.typ dependsOn variable

    def newobj = Lambda(variable.newobj, value.newobj)

    override def equals(that: Any) = that match {
      case Lambda(x: Term, y: Term) => Try(y.replace(x, variable) == value).getOrElse(false)
      case _ => false
    }
  }

  @deprecated("Using function definition", "to be purged")
  class LazyLambda[X <: Term with Subs[X], Y <: Term with Subs[Y]](val variable: X, _value: => Y) extends LambdaLike[X, Y] with Subs[LazyLambda[X, Y]] {

    lazy val value = _value

    lazy val depcodom: X => Typ[Y] = (t: X) => value.typ.replace(variable, t).asInstanceOf[Typ[Y]]

    lazy val dep = true

    def newobj = new LazyLambda(variable.newobj, value.newobj)

    override def subs(x: Term, y: Term): LazyLambda[X, Y] = (x, y) match {
      case (u: Typ[_], v: Typ[_]) if (variable.typ.replace(u, v) != variable.typ) =>
        val newvar = changeTyp(variable, variable.typ.replace(u, v))
        new LazyLambda(newvar.asInstanceOf[X], value.replace(x, y))
      case _ =>
        val newvar = variable.newobj
        val newval = value.replace(variable, newvar).replace(x, y).replace(newvar, variable) // change variable to avoid name clashes.
        new LazyLambda(variable, newval)
    }
  }

  @deprecated("Using function definition", "to be purged")
  class LazyLambdaFixed[X <: Term with Subs[X], Y <: Term with Subs[Y]](val variable: X, _value: => Y) extends LambdaLike[X, Y] with Func[X, Y] with Subs[LazyLambdaFixed[X, Y]] {

    lazy val value = _value

    //    lazy val depcodom : X => Typ[Y] = (t : X) => value.typ.replace(variable, t).asInstanceOf[Typ[Y]]

    override val dom = variable.typ.asInstanceOf[Typ[X]]

    lazy val codom = value.typ.asInstanceOf[Typ[Y]]

    lazy val dep = false

    def newobj = new LazyLambdaFixed(variable.newobj, value.newobj)

    override def subs(x: Term, y: Term): LazyLambdaFixed[X, Y] = (x, y) match {
      case (u: Typ[_], v: Typ[_]) if (variable.typ.replace(u, v) != variable.typ) =>
        val newvar = changeTyp(variable, variable.typ.replace(u, v))
        new LazyLambdaFixed[X, Y](newvar.asInstanceOf[X], value.replace(x, y))
      case _ =>
        val newvar = variable.newobj
        val newval = value.replace(variable, newvar).replace(x, y).replace(newvar, variable) // change variable to avoid name clashes.
        new LazyLambdaFixed[X, Y](variable, newval)
    }
  }


  /**
   * lambda which is known to have fixed codomain.
   */
  case class LambdaFixed[X <: Term with Subs[X], Y <: Term with Subs[Y]](variable: X, value: Y)
    extends LambdaLike[X, Y] with Func[X, Y] with Subs[LambdaFixed[X, Y]] {
    override val dom = variable.typ.asInstanceOf[Typ[X]]

    val codom = value.typ.asInstanceOf[Typ[Y]]

    val dep = false

    override def equals(that: Any) = that match {
      case LambdaFixed(x: Term, y: Term) => Try(y.replace(x, variable) == value).getOrElse(false)
      case _ => false
    }

    def newobj = LambdaFixed(variable.newobj.asInstanceOf[X], value.newobj)

    override def subs(x: Term, y: Term): LambdaFixed[X, Y] =
<<<<<<< HEAD
      {
        val newVar = dom.replace(x, y).Var
        val newVal = value.replace(variable, newVar).replace(x, y)
        LambdaFixed(newVar, newVal)
      }
=======
      LambdaFixed(variable replace (x, y), value replace (x, y))

>>>>>>> 22f6ba9a
  }

  /**
   * term as a symbol
   */
  case class TermSymbol(term: Term) extends AnySym

  implicit def termSymbol(term: Term): AnySym = TermSymbol(term)

  /**
   * returns symbolic object with new type.
   */
  def changeTyp[U <: Term with Subs[U]](term: U, newtyp: Typ[U]): U = term match {
    case sym: Symbolic => newtyp.symbObj(sym.name)
    case _ => newtyp.symbObj(term)
  }

  /**
   * instantiates variable values in a term if it is made from lambdas, to give a term (if possible) of a required HoTT type.
   * @param target required type after instantiation
   * @param substitutions substitutions to make.
   */
  def instantiate(substitutions: Term => Option[Term], target: Typ[Term]): Term => Option[Term] = {
    case t: Term if t.typ == target => Some(t)
    case Lambda(variable: Term, value: Term) =>
      substitutions(variable) flatMap ((cnst) => {
        val reduced = (value.replace(variable, cnst))
        instantiate(substitutions, target)(reduced)
      })
    case _ => None
  }

  /**
   * A symbol to be used to generate new variables of a type, with string matching given variable.
   */
  private[provingground] class InnerSym[U <: Term](variable: U) extends AnySym {
    override def toString = variable match {
      case sym: Symbolic => sym.name.toString
      case x => x.toString
    }
  }

  /**
   * variable of given type with string as in given variable.
   */
  private def innervar[U <: Term with Subs[U]](variable: U): U = {
    val typ = variable.typ.asInstanceOf[Typ[U]]
    variable match {
      case PairObj(a: Term, b: Term) => PairObj(
        a.typ.symbObj(new InnerSym(variable)),
        b.typ.symbObj(new InnerSym(variable))
      ).asInstanceOf[U]
      case PairTyp(a: Term, b: Term) => PairTyp(
        a.typ.symbObj(new InnerSym(variable)),
        b.typ.symbObj(new InnerSym(variable))
      ).asInstanceOf[U]
      case DepPair(a: Term, b: Term, fibre) => DepPair[Term, Term](
        a.typ.symbObj(new InnerSym(variable)),
        b.typ.symbObj(new InnerSym(variable)), fibre.asInstanceOf[TypFamily[Term, Term]]
      ).asInstanceOf[U]
      case _ => typ.symbObj(new InnerSym(variable))
    }

  }

  /**
   * Lambda constructor
   *
   */
  def lambda[U <: Term with Subs[U], V <: Term with Subs[V]](variable: U)(value: V): FuncLike[U, V] = {
    val newvar = variable.newobj
    if (value.typ dependsOn variable) Lambda(newvar, value.replace(variable, newvar)) else LambdaFixed(newvar, value.replace(variable, newvar))
  }

  /**
   * lambda constructor for fixed codomain
   */
  def lmbda[U <: Term with Subs[U], V <: Term with Subs[V]](variable: U)(value: V): Func[U, V] = {
    require(
      value.typ.indepOf(variable),
      s"lambda returns function type but value $value has type ${value.typ} depending on variable $variable"
    )
    val newvar = variable.newobj
    LambdaFixed(newvar, value.replace(variable, newvar))
  }

  def id[U <: Term with Subs[U]](typ: Typ[U]) = {
    val x = typ.Var
    lmbda(x)(x)
  }
  
  def pi[U <: Term with Subs[U], V <: Term with Subs[V]](variable: U)(value: Typ[V]) = 
    if (value dependsOn variable) PiTyp(lmbda(variable)(value)) else (variable.typ.asInstanceOf[Typ[U]] ->: value)

  /**
   * lambda if necessary, otherwise constant.
   */
  def optlambda(variable: Term): Term => Term = value =>
    if (value dependsOn variable) lambda(variable)(value) else value

  def lambdaPair[U <: Term with Subs[U], V <: Term with Subs[V]](
    variable: U
  )(value: V) = {
    val fibre = lmbda(variable)(value.typ.asInstanceOf[Typ[V]])
    DepPair(variable, value, fibre)
  }

    def composition[U<: Term with Subs[U], V<: Term with Subs[V], W<: Term with Subs[W]](f: Func[V, W], g: Func[U, V]) = {
      val x = g.dom.Var
      LambdaFixed(x, f(g(x)))
    }

  /**
   * Sigma type based on lambda
   *
   */
  def sigma[U <: Term with Subs[U], V <: Term with Subs[V]](
    variable: U
  )(value: Typ[V]) = {
    val fibre = lmbda(variable)(value)
    SigmaTyp(fibre)
  }

  /**
   * type family
   */
  type TypFamily[W <: Term with Subs[W], +U <: Term with Subs[U]] = Func[W, Typ[U]]

  /**
   *  For all/Product for a type family. This is the type of dependent functions
   */
  case class PiTyp[W <: Term with Subs[W], U <: Term with Subs[U]](fibers: TypFamily[W, U]) extends Typ[FuncLike[W, U]] with Subs[PiTyp[W, U]] {
    //type Obj = DepFunc[W, U]
    type Obj = FuncLike[W, U]

    lazy val typ = Universe(max(univlevel(fibers.codom), univlevel(fibers.dom.typ)))

    override def symbObj(name: AnySym) = DepFuncSymb[W, U](name, fibers)

    def newobj = PiTyp(fibers.newobj)

    def subs(x: Term, y: Term) = PiTyp[W, U](fibers.replace(x, y))

    override def toString = Pi + "(" + fibers.toString + ")"
  }

  /**
   *  Object in a dependent function type, i.e.,
   *  a dependent function. Has a family of codomains
   */
  trait DepFunc[W <: Term with Subs[W], U <: Term with Subs[U]] extends FuncLike[W, U] {
    val fibers: TypFamily[W, U]

    type D = W

    type Cod = U

    def act(arg: W): U

  }

  /**
   * Symbolic dependent function
   */
  case class DepFuncSymb[W <: Term with Subs[W], U <: Term with Subs[U]](
    name: AnySym, fibers: TypFamily[W, U]
  ) extends AnySym with DepFunc[W, U] with Symbolic {
    //	  // val domobjtpe = typeOf[W]

    //	  // val codomobjtpe = typeOf[U]

    // type D = W

    // type Cod = U

    val dom = fibers.dom

    val depcodom: W => Typ[U] = (arg: W) => fibers(arg)

    lazy val typ = PiTyp(fibers)

    def act(arg: W) = fibers(arg).symbObj(ApplnSym(this, arg))

    def newobj = DepFuncSymb(new InnerSym(this), fibers.newobj)

    /*
	  def subs(x: Term, y: Term) = (x, y, name) match {
        case (u: Typ[_], v: Typ[_], _) => DepFuncSymb(name, fibers.replace(u, v))
        case (u, v: FuncLike[W, U], _) if (u == this) => v
        case _ => this
      }
      *
      */

    def subs(x: Term, y: Term) = (x, y) match {
      //        case (u: Typ[_], v: Typ[_]) => FuncSymb(name, dom.replace(u, v), codom.replace(u, v))
      case (u, v: FuncLike[W, U]) if (u == this) => v
      case _ => {
        def symbobj(sym: AnySym) = DepFuncSymb(sym, fibers.replace(x, y))
        symSubs(symbobj)(x, y)(name)
      }
    }
  }

  /** A dependent function given by a scala funcion */
  class DepFuncDefn[W <: Term with Subs[W], U <: Term with Subs[U]](
    func: W => U, val dom: Typ[W], val fibers: TypFamily[W, U]
  ) extends DepFunc[W, U] {
    //	  // val domobjtpe = typeOf[W]

    //	  // val codomobjtpe = typeOf[U]

    val depcodom: W => Typ[U] = (arg: W) => fibers(arg)

    lazy val typ = PiTyp[W, U](fibers)

    //	  def act(arg: W) = if (arg.typ == dom) Some(func(arg)) else None

    def act(arg: W) = func(arg)

    def newobj = typ.obj

    def subs(x: Term, y: Term) = new DepFuncDefn((w: W) => func(w).replace(x, y), dom.replace(x, y), fibers.replace(x, y))
  }

  case class OptDepFuncDefn[W <: Term with Subs[W]](
    func: W => Option[Term], dom: Typ[W]
  ) extends DepFunc[W, Term] with Subs[OptDepFuncDefn[W]] {

    lazy val depcodom = (arg: W) => (func(arg) map (_.typ)).getOrElse(Unit)

    lazy val fibers = {
      val x = getVar(dom)
      lmbda(x)(depcodom(x))
    }

    lazy val typ = PiTyp(fibers)

    def act(arg: W) = func(arg).getOrElse(Star)

    def newobj = this

    def subs(x: Term, y: Term) =
      OptDepFuncDefn((w: W) => func(w) map (_.replace(x, y)), dom.replace(x, y))
  }

  /**
   *  symbol for left component in pair from a given symbol
   */
  case class LeftSym(name: AnySym) extends AnySym {
    override def toString = name.toString + "_1"
  }

  /**
   *  symbol for right component in pair from a given symbol
   */
  case class RightSym(name: AnySym) extends AnySym {
    override def toString = name.toString + "_2"
  }

  /**
   *  Exists/Sum for a type family
   */
  case class SigmaTyp[W <: Term with Subs[W], U <: Term with Subs[U]](
    fibers: TypFamily[W, U]
  ) extends Typ[DepPair[W, U]] {
    lazy val typ = Universe(max(univlevel(fibers.codom), univlevel(fibers.dom.typ)))

    type Obj = DepPair[W, U]

    def symbObj(name: AnySym) = {
      val a = fibers.dom.symbObj(LeftSym(name))
      val b = fibers(a).symbObj(RightSym(name))
      DepPair(a, b, fibers)
    }

    lazy val paircons = {
      val a = fibers.dom.Var
      val b = (fibers(a)).Var
      lambda(a)(lmbda(b)(DepPair(a, b, fibers)))
    }

    def newobj = SigmaTyp(fibers.newobj)

    def subs(x: Term, y: Term) = SigmaTyp[W, U](fibers.replace(x, y))

    override def toString = Sigma + "(" + fibers.toString + ")"
  }

  object Sgma {
    def apply[W <: Term with Subs[W], U <: Term with Subs[U]](variable: W, typ: Typ[U]) = {
      val fibers = lmbda(variable)(typ)
      SigmaTyp(fibers)
    }
  }

  /**
   * Dependent pair (a: A, b : B(a)) - element of a Sigma type.
   *
   */
  case class DepPair[W <: Term with Subs[W], U <: Term with Subs[U]](first: W, second: U, fibers: TypFamily[W, U]) extends Term with Subs[DepPair[W, U]] with AbsPair[W, U] {
    lazy val typ = SigmaTyp(fibers)

    def newobj = DepPair(first.newobj, second.newobj, fibers)

    def subs(x: Term, y: Term) = if (x == this) y.asInstanceOf[DepPair[W, U]] else DepPair(first.replace(x, y), second.replace(x, y), fibers.replace(x, y))
  }

  /**
   * The identity type.
   *  This is the type lhs = rhs
   */
  case class IdentityTyp[+U <: Term with Subs[U]](dom: Typ[U], lhs: U, rhs: U) extends Typ[Term] with Subs[IdentityTyp[U]] {
    type Obj = Term

    lazy val typ = Universe(max(univlevel(lhs.typ.typ), univlevel(rhs.typ.typ)))

    def newobj = IdentityTyp(dom, lhs.newobj, rhs.newobj)

    def subs(x: Term, y: Term) = IdentityTyp(dom.replace(x, y), lhs.replace(x, y), rhs.replace(x, y))

    def symbObj(name: AnySym) = SymbObj(name, this)
  }

  case class Refl[U <: Term with Subs[U]](dom: Typ[U], value: U) extends AtomicTerm {
    lazy val typ = IdentityTyp(dom, value, value)
  }


  implicit class RichTerm[U <: Term with Subs[U]](term: U) {

    def =:=(rhs: U) = {
      require(term.typ == rhs.typ, "mismatched types for equality " + term.typ + " and " + rhs.typ)
      IdentityTyp(term.typ.asInstanceOf[Typ[U]], term, rhs)
    }

    def :->[V <: Term with Subs[V]](that: V) = lmbda(term)(that)

    def :~>[V <: Term with Subs[V]](that: V) = lambda(term)(that)
  }

  object IdentityTyp{
    case class RecFunc[U <: Term with Subs[U], V <: Term with Subs[V]](
        dom: Typ[U], target : Typ[V]) extends AnySym

    def rec[U <: Term with Subs[U], V <: Term with Subs[V]](
        dom: Typ[U], target : Typ[V]) = {
      val baseCase = dom ->: target
      val x = dom.Var
      val y = dom.Var
      val resultTyp = x ~>: y ~>: (IdentityTyp(dom, x, y) ->: target)
      (baseCase ->: resultTyp).symbObj(RecFunc(dom, target))
    }

<<<<<<< HEAD
    case class InducSym[U <: Term with Subs[U], V <: Term with Subs[V]](
        dom: Typ[U], targetFmly : Func[U, Func[U, Func[Term, Typ[V]]]]) extends AnySym
=======
    case class InducFunc[U <: Term with Subs[U], V <: Term with Subs[V]](
        dom: Typ[U], targetFmly : FuncLike[U, FuncLike[U, Func[Term, Typ[V]]]]) extends AnySym
>>>>>>> 22f6ba9a

    def induc[U <: Term with Subs[U], V <: Term with Subs[V]](
        dom: Typ[U], targetFmly : FuncLike[U, FuncLike[U, Func[Term, Typ[V]]]]) = {
      val x = dom.Var
      val y = dom.Var
      val p = IdentityTyp(dom, x, y).Var
      val baseCaseTyp = x ~>: (targetFmly(x)(x)(Refl(dom, x)))
      val resultTyp = x ~>: y ~>: p~>: (IdentityTyp(dom, x, y) ->: targetFmly(x)(y)(p))
      (baseCaseTyp ->: resultTyp).symbObj(InducFunc(dom, targetFmly))
    }

    def symm[U<: Term with Subs[U]](dom: Typ[U]) = {
      val x = dom.Var
      val y = dom.Var
      val p = IdentityTyp(dom, x, y).Var
      val typFamily = lambda(x)(lambda(y)(lmbda(p)(IdentityTyp(dom, y, x))))
      val inducFn = induc(dom, typFamily)
      val baseCase = lambda(x)(id(x =:= x))
      inducFn(baseCase)
    }

    def trans[U<: Term with Subs[U]](dom: Typ[U]) = {
      val x = dom.Var
      val y = dom.Var
      val z = dom.Var
      val p = IdentityTyp(dom, x, y).Var
      val typFamily = lmbda(x)(lmbda(y)(lmbda(p)((x =:= y) ->: (y =:= z) ->: (x =:= z) )))
      val inducFn = induc(dom, typFamily)
      val q = (x =:= x).Var
      val baseCase = lambda(x)(lmbda(q)(id(x =:= z)))
      lambda(z)(inducFn(baseCase))
    }

    def extnslty[U <: Term with Subs[U], V<: Term with Subs[V]](f: Func[U, V]) = {
      val x = f.dom.Var
      val y = f.dom.Var
      val p = IdentityTyp(f.dom, x, y).Var
      val typFamily = lmbda(x)(lmbda(y)(lmbda(p)( (f(x) =:= f(y)) )))
      val inducFn = induc(f.dom, typFamily)
      val image = Refl(f.codom, f(x)) : Term
      val baseCase = lambda(x)(image)
      inducFn(baseCase)
    }
  }

  //	implicit def richTerm(term: Term with Subs[Term]) = RichTerm(term)

  //	implicit def richTyp(typ: Typ[Term] with Subs[Typ[Term]]) = RichTerm(typ)


  object PlusTyp {
    /**
     * A -> A + B
     */
    case class FirstIncl(typ: PlusTyp, value: Term) extends Term {

      def newobj = this

      def subs(x: Term, y: Term) = FirstIncl(typ, value.replace(x, y))
    }

    /**
     * B -> A + B
     */
    case class ScndIncl(typ: PlusTyp, value: Term) extends Term {
      def newobj = this

      def subs(x: Term, y: Term) = ScndIncl(typ, value.replace(x, y))
    }
  }

  /**
   * type A + B
   */
  case class PlusTyp(first: Typ[Term], second: Typ[Term]) extends SmallTyp {
    def i(value: Term) = PlusTyp.FirstIncl(this, value)

    def j(value: Term) = PlusTyp.ScndIncl(this, value)

    val ifn = {
      val a = first.Var
      lmbda[Term, Term](a)(i(a))
    }

    val jfn = {
      val a = first.Var
      lmbda[Term, Term](a)(j(a))
    }
  }



  /**
   * folds in as many terms of the list as possible,
   * applying terms as long as the result is a function and the list is non-empty.
   */
  def foldterms: (Term, List[Term]) => Term = {
    case (f: FuncLike[u, _], x :: ys) if f.dom == x.typ =>
      foldterms(f(x.asInstanceOf[u]), ys)
    case (t, _) => t
  }

  def fold(fn: Term)(args: Term*): Term = (fn, args.toList) match {
    case (t, List()) => t
    case (f: FuncLike[u, _], x :: ys) if f.dom == x.typ =>
      fold(f(x.asInstanceOf[u]))(ys: _*)
    case (t, _) =>
      throw new IllegalArgumentException(
        s"attempting to apply $t, which is not a function"
      )
  }

  object Fold{
   implicit class Folder[U <: Term with Subs[U]](fn: U){
    def apply(args: Term*) = fold(fn)(args : _*)
  }
  }

  /**
   * folds in as many terms with names given by the list as possible,
   * applying terms as long as the result is a function and the list is non-empty.
   */
  def foldnames: (Term, List[AnySym]) => Term = {
    case (f: FuncLike[u, _], x :: ys) =>
      val newvar = f.dom.symbObj(x)
      foldnames(f(newvar.asInstanceOf[u]), ys)
    case (t, _) => t
  }

  /** Symbol factory */
  def nextChar(s: Traversable[Char]) = if (s.isEmpty) 'a' else (s.max + 1).toChar

  /** Helper for symbol factory */
  def usedChars(s: Traversable[Term]): Traversable[Char] = {
    def charOpt(obj: Term): Option[Char] = obj match {
      case sym: Symbolic => Try(sym.name.asInstanceOf[Char]).toOption
      case _ => None
    }

    s collect (Function.unlift(charOpt _))
  }

  def nextVar(s: Traversable[Term])(typ: Typ[Term]) = {
    typ.symbObj(Name(nextChar(usedChars(s)).toString))
  }

  def nextName(name: String): String = {
    if (name == "") "a"
    else if (name.takeRight(1) == "z") nextName(name.dropRight(1)) + "a"
    else (name.dropRight(1)) + (name.toCharArray.last + 1).toChar.toString
  }

  object NameFactory {
    var name = ""

    def get = {
      name = nextName(name)
      "$"+name
    }
  }

  def getVar[U <: Term with Subs[U]](typ: Typ[U]) = typ.symbObj(NameFactory.get)


  def asLambdas[U <: Term with Subs[U]](term: U) : Option[U] = term match {
    case LambdaFixed(x: Term, y : Term) =>
      for (z <- asLambdas(y); w <- Try(lmbda(x)(z).asInstanceOf[U]).toOption) yield w
    case Lambda(x: Term, y : Term) =>
      for (z <- asLambdas(y); w <- Try(lambda(x)(z).asInstanceOf[U]).toOption) yield w
    case fn : Func[u, v] => {
      val x = fn.dom.Var
      val y = fn(x)
      Try(lmbda(x)(y).asInstanceOf[U]).toOption flatMap (asLambdas)
    }
    case fn : FuncLike[u, v] => {
      val x = fn.dom.Var
      val y = fn(x)
      Try(lambda(x)(y).asInstanceOf[U]).toOption flatMap (asLambdas)
    }
    case _ => None
  }


  /**
   * Just a wrapper to allow singleton objects
   */
  class Cnst(val term: Term) extends Term{
//    val value = term

    val typ = term.typ

    def subs(x: Term, y: Term) = this

    def newobj = this
  }

  class CnstFunc[U <: Term with Subs[U], V <: Term with Subs[V]](override val term : Func[U, V]) extends Cnst(term) with Func[U, V]{
//    override val value : Func[U, V] = term

    def act(x: U) = term(x)

    val dom = term.dom

    val codom = term.codom

    override def newobj = this

    override def subs(x: Term, y: Term) = this
  }

  class CnstFuncLike[U <: Term with Subs[U], V <: Term with Subs[V]](override val term : FuncLike[U, V]) extends Cnst(term) with FuncLike[U, V]{
//    override val value:

    def act(x: U) = term(x)

    val dom = term.dom

    val depcodom = term.depcodom

    override def newobj = this

    override def subs(x: Term, y: Term) = this
  }

  // -----------------------------------------------
  // Deprecated code - old style type families.

  object Deprec {
    /**
     * returns type family, but needs a universe specified as the codomain.
     */
    def typFamilyDefn[W <: Term with Subs[W], U <: Term with Subs[U]](dom: Typ[W], codom: Typ[Typ[U]], f: W => Typ[U]) = {
      new FuncDefn[W, Typ[U]](f, dom, codom)
    }

    case class MiniVerse[U <: Term with Subs[U]](sample: Typ[U]) extends Typ[Typ[U]] {
      type Obj = Typ[U]

      lazy val typ = MiniVerse[Typ[U]](this)

      def symbObj(name: AnySym) = sample

      def newobj = this

      def subs(x: Term, y: Term) = this
    }
  }

}<|MERGE_RESOLUTION|>--- conflicted
+++ resolved
@@ -836,16 +836,8 @@
     def newobj = LambdaFixed(variable.newobj.asInstanceOf[X], value.newobj)
 
     override def subs(x: Term, y: Term): LambdaFixed[X, Y] =
-<<<<<<< HEAD
-      {
-        val newVar = dom.replace(x, y).Var
-        val newVal = value.replace(variable, newVar).replace(x, y)
-        LambdaFixed(newVar, newVal)
-      }
-=======
       LambdaFixed(variable replace (x, y), value replace (x, y))
 
->>>>>>> 22f6ba9a
   }
 
   /**
@@ -1200,13 +1192,8 @@
       (baseCase ->: resultTyp).symbObj(RecFunc(dom, target))
     }
 
-<<<<<<< HEAD
-    case class InducSym[U <: Term with Subs[U], V <: Term with Subs[V]](
-        dom: Typ[U], targetFmly : Func[U, Func[U, Func[Term, Typ[V]]]]) extends AnySym
-=======
     case class InducFunc[U <: Term with Subs[U], V <: Term with Subs[V]](
         dom: Typ[U], targetFmly : FuncLike[U, FuncLike[U, Func[Term, Typ[V]]]]) extends AnySym
->>>>>>> 22f6ba9a
 
     def induc[U <: Term with Subs[U], V <: Term with Subs[V]](
         dom: Typ[U], targetFmly : FuncLike[U, FuncLike[U, Func[Term, Typ[V]]]]) = {
