--- conflicted
+++ resolved
@@ -2083,15 +2083,9 @@
     }
 
     def induc[W <: Term with Subs[W]](depcodom: Func[Term, Typ[W]]) = {
-<<<<<<< HEAD
       val (a, b)     = (first.Var, second.Var)
       val firstData  = (a ~>: depcodom(incl1(a))).Var
       val secondData = (b ~>: depcodom(incl2(b))).Var
-=======
-      val (a, b) = (first.Var, second.Var)
-      val firstData = (a ~>: depcodom(a)).Var
-      val secondData = (b ~>: depcodom(b)).Var
->>>>>>> c0a801fa
       firstData :~>
       (secondData :~>
           (InducFn(depcodom, firstData, secondData): FuncLike[Term, W]))
