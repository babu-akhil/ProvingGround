package provingground

import scala.util.Try
//import scala.language.existentials
import Math._

//

/**
  * Core of Homotopy Type Theory (HoTT) implementation.
  * Includes:
  * -   terms : [[Term]],
  * -   types : [[Typ]]
  * -   universes
  * -   functions and dependent functions (see [FuncLike], [Func])
  * -   function types [[FuncTyp]] and pi-types [[PiDefn]],
  * -   lambda definitions [[LambdaLike]],
  * -   pairs [[PairTerm]] and dependent pairs [[DepPair]]
  * -   product types [[ProdTyp]] and sigma types [[SigmaTyp]]
  * -   Coproduct types [[PlusTyp]], the Unit type [[Unit]] and the empty type [[Zero]]
  * -   recursion and induction functions for products, coproducts
  *
  * General inductive types are ``not`` implemented here, but in the [[induction]] package.
  *
  */
object HoTT {

  /**
    * Symbol - may be a name or a formal expression
    */
  trait AnySym {
    def subs(x: Term, y: Term): AnySym
  }

  /**
    * A constant symbol, so a name.
    */
  class AtomicSym extends AnySym {
    def subs(x: Term, y: Term) = this
  }

  /**
    * Strings as symbols
    */
  case class Name(name: String) extends AtomicSym {
    override def toString = name.toString
  }

  /**
    * use strings as symbols.
    */
  // implicit def stringSym(name: String) = Name(name)

  import scala.language.existentials

  /**
    * A term of type U with its HoTT-type of scala-type Typ[U].
    * refines terms by specifying the scala type of `_.typ`
    */
  case class TypedTerm[+U <: Term with Subs[U]](term: U, typ: Typ[U]) {
    def replace(x: Term, y: Term) =
      TypedTerm(term.replace(x, y), typ.replace(x, y))
  }

  /**
    * A HoTT term.
    */
  trait Term extends Subs[Term] { self =>

    /**
      * the HoTT-type of the term
      */
    val typ: Typ[U] forSome { type U >: (self.type) <: Term with Subs[U] }

    /**
      * Term with somewhat refined type.
      */
    lazy val typed = TypedTerm(self: self.type, typ)

    /**
      * returns whether `this` depends on `that`
      */
    def dependsOn(that: Term) = {
      val newVar = that.newobj //innervar(that)
      replace(that, newVar) != this
    }

    /**
      * returns whether `this` is independent of `that`.
      */
    def indepOf(that: Term) = !dependsOn(that)

    /**
      * returns whether the variable `t` is used as a variable in a lambda
      * definition.
      */
    def usesVar(t: Term) = false // override in Lambda's
  }

  object Subs{
    var hook: (Term, Term, Term) => Unit = {case (_, _, _) => ()}

    var doneHook : (Term, Term, Term, Term) => Unit = {case (_, _, _, _) => ()}
  }

  /**
    * specify result of substitution
    * a typical class is closed under substitution.
    */
  trait Subs[+U <: Term]{self =>

    /**
      *  substitute x by y recursively in `this`.
      */
    def subs(x: Term, y: Term): U with Subs[U]

    /**
      * refine substitution so if x and y are both of certain forms such as
      * pairs or formal applications,
      * components are substituted.
      *
      */
    def replace(x: Term, y: Term): U with Subs[U] = {
      Subs.hook(self.asInstanceOf[U], x, y)

      val res =
        if (isWitness(x)) self.asInstanceOf[U with Subs[U]]
        else (x, y) match {
        case (ab: AbsPair[u, v], cd: AbsPair[w, x])
            if (ab.first indepOf ab.second) && (ab.second indepOf ab.first) =>
          replace(ab.first, cd.first) replace (ab.second, cd.second)
        case (FormalAppln(f, x), FormalAppln(g, y)) =>
          replace(f, g) replace (x, y)
        case (xs: Symbolic, _)
            if (x.typ != y.typ) && (y.typ).symbObj(xs.name).typ == y.typ =>
          val typchange = replace(x.typ, y.typ)
          typchange replace ((y.typ).symbObj(xs.name), y)
        case (FuncTyp(a, b), FuncTyp(c, d)) =>
          replace(a, c) replace (b, d)
        case (PiDefn(a: Term, b), PiDefn(c: Term, d)) =>
          replace(a, c) replace (b, d)
        case (PiTyp(fib1), PiTyp(fib2)) =>
          replace(fib1, fib2)
        case _ => subs(x, y)
      }

      Subs.doneHook(self.asInstanceOf[U], x, y, res)
      res
    }

    /**
      * A new object with the same type,
      * to be used in place of a variable to avoid name clashes.
      * Should throw exception when invoked for constants.
      */
    def newobj: U with Subs[U]

  }

  /**
    * returns x after modifying to avoid clashes of variables
    */
  def avoidVars[U <: Term with Subs[U]](t: Term, x: U): U = x match {
    case ll: LambdaFixed[u, v] =>
      if (t.dependsOn(ll.variable)) {
        val newvar = ll.variable.newobj
        LambdaFixed(newvar, avoidVars(t, ll.value.replace(ll.variable, newvar)))
          .asInstanceOf[U]
      } else LambdaFixed(ll.variable, avoidVars(t, ll.value)).asInstanceOf[U]
    case ll: LambdaLike[u, v] =>
      if (t.dependsOn(ll.variable)) {
        val newvar = ll.variable.newobj
        LambdaTerm(newvar, avoidVars(t, ll.value.replace(ll.variable, newvar)))
          .asInstanceOf[U]
      } else LambdaTerm(ll.variable, avoidVars(t, ll.value)).asInstanceOf[U]
    case _ => x
  }

  /**
    * Objects with simple substitution.
    */
  trait AtomicTerm extends Term with Subs[AtomicTerm] {
    def subs(x: Term, y: Term) =
      if (x == this) Try(y.asInstanceOf[AtomicTerm]).getOrElse(this) else this

    def newobj = typ.obj.asInstanceOf[AtomicTerm]
  }

  /**
    * Term invariant under substitution.
    * Creating a new object from this is not valid.
    */
  trait ConstantTerm extends Term {
    def subs(x: Term, y: Term) = this

    def newobj =
      throw new IllegalArgumentException(
        s"trying to use the constant $this as a variable (or a component of one)")
  }

  /**
    * Term invariant under substitution.
    * Creating a new object from this is not valid.
    */
  trait ConstantTyp extends Typ[Term] {
    type Obj = Term

    def subs(x: Term, y: Term) = this

    def newobj =
      throw new IllegalArgumentException(
        s"trying to use the constant $this as a variable (or a component of one)")

    def variable(name: AnySym) = SymbObj(name, this)

    val typ = Type
  }

  /**
    * HoTT Type;
    *  The compiler knows that objects have scala-type extending U.
    *  In particular, we can specify that the objects are types, functions, dependent functions etc.
    *  @tparam U bound on scala type of objects with `this` as type.
    * in practice, it is symbolic objects of the type whose scala type is bounded.
    */
  trait Typ[+U <: Term with Subs[U]] extends Term with Subs[Typ[U]] { self =>

    /** scala type of objects with this HoTT-type (refining `U`) */
    type Obj <: U with Subs[Obj]

    /**
      * factory for producing objects of the given type.
      * can use {{innervar}} if one wants name unchanged.
      */
    def obj: U = {
      object newname extends AtomicSym
      symbObj(newname)
    }

    /**
      * Pattern for element of the given type.
      */
    object Elem {
      def apply(u: Term): Term = u !: self

      def unapply(term: Term): Option[U] =
        if (term.typ == self) Try(Some(term.asInstanceOf[U])).getOrElse(None)
        else None
    }

    /**
      * checks term is of this type and returns it; useful for documentation.
      */
    def !:(term: Term): U = {
      require(term.typ == this,
              " Expected " + toString + "but found " + term.typ.toString)
      term.asInstanceOf[U]
    }

    /**
      * type of a type is a universe.
      */
    val typ: Univ

    override lazy val typed: TypedTerm[Typ[Term]] =
      TypedTerm(this: this.type, typ)

    lazy val typlevel: Int = univlevel(typ)

    /** A symbolic object with this HoTT type, and with scala-type Obj*/
    def variable(name: AnySym): Obj with Subs[Obj]

    /** A symbolic object with this HoTT type, and with scala-type Obj*/
    def symbObj(name: AnySym): U with Subs[U] = variable(name)

    /** A typed symbolic object with this HoTT type, and with scala-type Obj*/
    def typedVar(name: AnySym) = TypedTerm[U](variable(name), this)

    /** symbolic object with given name*/
    def ::(name: String) = symbObj(Name(name))

    /**
      * new variable from a factory.
      */
    def Var = getVar(this)

    def typedVar: TypedTerm[U] = getTypedVar(this)

    /**
      * function type:  `this -> that`
      */
    def ->:[W <: Term with Subs[W], UU >: U <: Term with Subs[UU]](
        that: Typ[W]) = FuncTyp[W, UU](that, this)

    /**
      * dependent function type (Pi-Type) define by a lambda:
      *  `this` depends on the `variable`, which hence gives a type family;
      * note that a new variable is created and substituted in `this`
      * to avoid name clashes.
      */
    def ~>:[UU >: U <: Term with Subs[UU], V <: Term with Subs[V]](
        variable: V): GenFuncTyp[V, UU] = {
      piDefn(variable)(this: Typ[UU])
    }

    // def ~>:[UU >: U <: Term with Subs[UU], V <: Term with Subs[V]](
    //     variable: TypedTerm[V]) = {
    //   piDefn(variable)(this: Typ[UU])
    // }

    /**
      * returns product type, mainly to use for "and" for structures
      */
    def &&[UU >: U <: Term with Subs[UU], V <: Term with Subs[V]](
        that: Typ[V]) = ProdTyp[UU, V](this, that)

    /**
      * returns coproduct type, mainly to use for "or".
      */
    def ||[UU >: U <: Term with Subs[UU], V <: Term with Subs[V]](
        that: Typ[V]) = PlusTyp(this: Typ[UU], that)

    /**
      * returns Sigma-Type, mainly to use as "such that",
      * for example a group type is this with product etc. dependent on this.
      */
    def ++[UU >: Typ[U] <: Typ[Term] with Subs[UU],
           VV <: Term with Subs[VV],
           V <: Typ[VV] with Subs[V]](those: V) =
      SigmaTyp[UU, VV](LambdaFixed[UU, V](this, those))
  }

  /**
    * Symbols for printing, allowing choice between e.g. unicode and plain text
    */
  trait TermSyms {
    val Arrow: String
    val MapsTo: String
    val Pi: String
    val Sigma: String
    val UnivSym: String
    val Prod: String
  }

  /**
    * plain text symbols for maps etc.
    */
  object SimpleSyms extends TermSyms {
    val Arrow   = "->"
    val MapsTo  = ":->"
    val Pi      = "Pi"
    val Sigma   = "Sigma"
    val UnivSym = "_"
    val Prod    = "x"
  }

  /**
    * unicode symbols for maps etc.
    */
  object UnicodeSyms extends TermSyms {
    val Arrow   = '\u2192'.toString
    val MapsTo  = "\u21A6"
    val Pi      = "\u220f"
    val Sigma   = "\u2211"
    val UnivSym = "\uD835\uDCB0 "
    val Prod    = "\u00D7"
  }

  //  import SimpleSyms._
  import UnicodeSyms._

  /**
    * terms that are given (and determined) by name;
    *  does not include, for instance, pairs each of whose instance is given by a name;
    *  most useful for pattern matching, where the name contains information about formal function applications etc.
    */
  trait Symbolic extends Term {
    val name: AnySym
    override def toString = name.toString

    override lazy val hashCode = name.hashCode + 41 * (typ.hashCode)

    override def equals(that: Any) = that match {
      case sym: Symbolic =>  sym.typ == typ && sym.name == name
      case _             => false
    }
  }

  trait Variable[U <: Term with Subs[U]] {
    def typ(t: U): Typ[U]
  }

  object Variable {
    implicit object TermVar extends Variable[Term] {
      def typ(t: Term) = t.typ
    }

    implicit object TypVar extends Variable[Typ[Term]] {
      def typ(t: Typ[Term]) = t.typ
    }

    implicit def funcVar[U <: Term with Subs[U], V <: Term with Subs[V]]
      : _root_.scala.AnyRef with _root_.provingground.HoTT.Variable[
        _root_.provingground.HoTT.Func[U, V]] {} =
      new Variable[Func[U, V]] {
        def typ(t: Func[U, V]) = t.typ
      }

    implicit def funcLikeVar[U <: Term with Subs[U], V <: Term with Subs[V]]
      : _root_.scala.AnyRef with _root_.provingground.HoTT.Variable[
        _root_.provingground.HoTT.FuncLike[U, V]] {} =
      new Variable[FuncLike[U, V]] {
        def typ(t: FuncLike[U, V]) = t.typ
      }
  }

  def vartyp[U <: Term with Subs[U]: Variable](t: U) =
    implicitly[Variable[U]].typ(t)

  /**
    * checks if symbolic object has given name.
    */
  def hasName(sym: AnySym): Term => Boolean = {
    case obj: Symbolic =>
      obj.name == sym
    case _ => false
  }

  /**
    *  symbolic objects that are Terms but no more refined
    *  ie, not pairs, formal functions etc.
    */
  case class SymbObj[+U <: Term with Subs[U]](name: AnySym, typ: Typ[U])
      extends Term
      with Symbolic {
    override def toString = name.toString + " : (" + typ.toString + ")"

    def newobj = SymbObj(InnerSym[Term](this), typ)

    def subs(x: Term, y: Term) =
      if (x == this) y
      else {
        def symbobj(sym: AnySym) = typ.replace(x, y).symbObj(sym)
        symSubs(symbobj)(x, y)(name)
        // typ.replace(x, y).symbObj(name.subs(x, y))
      }
  }

  def evalSym(symbobj: AnySym => Term)(x: Term,
                                       y: Term): AnySym => Option[Term] = {
    case LeftProjSym(s) =>
      evalSym(symbobj)(x, y)(s) flatMap {
        case pair: AbsPair[u, v] =>
          Some(pair.first)
        case x =>
          println(s"inner evaluation gives $x")
          None
      }
    case RightProjSym(s) =>
      evalSym(symbobj)(x, y)(s) flatMap {
        case pair: AbsPair[u, v] =>
          Some(pair.second)
        case x =>
          println(s"inner evaluation gives $x")
          None
      }
    case fx: ApplnSym[w, u] =>
      Try((fx.func.replace(x, y))(fx.arg.replace(x, y).asInstanceOf[w])).toOption
    case _ => None
  }

  /**
    * substitute symbols, with the only non-trivial substitution for formal applications.
    */
  def symSubs[U <: Term](symbobj: AnySym => U)(x: Term, y: Term): AnySym => U =
    (sym) => {
      // case fx: ApplnSym[w, u] =>
      //   Try((fx.func
      //         .replace(x, y))(fx.arg.replace(x, y).asInstanceOf[w])
      //         .asInstanceOf[U]) getOrElse symbobj(fx)
      // case sym => symbobj(sym.subs(x, y))
      evalSym(symbobj)(x, y)(sym)
        .flatMap((t) => Try(t.asInstanceOf[U]).toOption)
        .getOrElse(symbobj(sym.subs(x, y)))
    }

  /**
    * Symbolic types, which the compiler knows are types.
    *
    */
  case class SymbTyp(name: AnySym, level: Int) extends Typ[Term] with Symbolic {
    lazy val typ = Universe(level)

    def newobj = SymbTyp(InnerSym[Typ[Term]](this), level)

    type Obj = Term

    def variable(name: AnySym) =
      if (level == 0) SymbObj(name, this) else SymbTyp(name, level - 1)

    override def toString = s"""${name.toString} : ${UnivSym}_$level"""

    def elem = this

    //     val applptntypu = ApplnPattern[Term, Typ[Term]]()

    def subs(x: Term, y: Term) = (x, y) match {
      case (u: Typ[_], v: Typ[_]) if (u == this) => v
      case _ => {
        def symbobj(name: AnySym) = SymbTyp(name, 0)
        symSubs(symbobj)(x, y)(name)
      }
    }
  }

  /**
    * Symbolic propositions. All symbolic objects of this type are witnesses, hence equal.
    *
    */
  case class SymbProp(name: AnySym) extends Typ[Term] with Symbolic {
    lazy val typ = Prop

    def newobj = SymbProp(InnerSym[Typ[Term]](this))

    type Obj = Term

    def variable(name: AnySym) =
      SymbObj(Name("_"), this)

    def elem = this

    def subs(x: Term, y: Term) = (x, y) match {
      case (u: Typ[_], v: Typ[_]) if (u == this) => v
      case _ => {
        def symbobj(name: AnySym) = SymbProp(name)
        symSubs(symbobj)(x, y)(name)
      }
    }
  }

  def isWitness(t: Term) = t match {
<<<<<<< HEAD
    case sym: Symbolic => sym.name == Name("_")
=======
    case sym: Symbolic =>  Name("_") == sym.name 
>>>>>>> b7af6241
    case _ => false
  }

  def witVar[U<: Term with Subs[U]](t: U): U =
    "_" :: t.typ.asInstanceOf[Typ[U]]

  /**
    * Types with symbolic objects not refined.
    */
  trait SmallTyp extends Typ[Term] {
    type Obj = Term

    val typ = Universe(0)

    def variable(name: AnySym): Term = SymbObj(name, this)

    def newobj = typ.obj

    def subs(x: Term, y: Term) = (x, y) match {
      case (xt: Typ[_], yt: Typ[_]) if (xt == this) => yt
      case _                                        => this
    }
  }

  /**
    * Empty type
    */
  case object Zero extends SmallTyp {
    def rec[U <: Term with Subs[U]](codom: Typ[U]) =
      (Zero ->: codom).symbObj(vacuousSym)

    def induc[U <: Term with Subs[U]](depcodom: Func[Term, Typ[U]]) =
      PiDefn(depcodom).symbObj(vacuousSym)
  }

  /**
    * Unit type.
    */
  case object Unit extends SmallTyp {
    case class RecFn[U <: Term with Subs[U]](codom: Typ[U], data: U)
        extends RecFunc[Term, U] { self =>
      val dom = Unit

      val defnData = Vector(data)

      val typ = dom ->: codom

      def newobj =
        throw new IllegalArgumentException(
          s"trying to use the constant $this as a variable (or a component of one)")

      def subs(x: Term, y: Term) =
        RecFn(codom.replace(x, y), data.replace(x, y))

      def act(t: Term) = t match {
        case Star => data
        case _    => codom.symbObj(ApplnSym(self, t))
      }
    }

    def rec[U <: Term with Subs[U]](codom: Typ[U]) = {
      val x = codom.Var
      x :-> (RecFn(codom, x): Func[Term, U])
    }

    case class InducFn[U <: Term with Subs[U]](depcodom: Func[Term, Typ[U]],
                                               data: U)
        extends InducFuncLike[Term, U] { self =>
      val dom = Unit

      val defnData = Vector(data)

      val typ = PiDefn(depcodom)

      def newobj =
        throw new IllegalArgumentException(
          s"trying to use the constant $this as a variable (or a component of one)")

      def subs(x: Term, y: Term) =
        InducFn(depcodom.replace(x, y), data.replace(x, y))

      def act(t: Term) = t match {
        case Star => data
        case _    => depcodom(t).symbObj(ApplnSym(self, t))
      }
    }

    def induc[U <: Term with Subs[U]](depcodom: Func[Term, Typ[U]]) = {
      val x = depcodom(Star).Var
      x :~> (InducFn(depcodom, x): FuncLike[Term, U])
    }
  }

  /**
    *  the object in the Unit type
    */
  case object Star extends AtomicTerm {
    val typ = Unit
  }

  val One = Unit

  /**
    *  Symbol for map 0 -> A
    */
  case object vacuousSym extends AtomicSym

  /**
    * Map from 0 to A.
    */
  def vacuous[U <: Term with Subs[U]](codom: Typ[U]) =
    (Zero ->: codom).symbObj(vacuousSym)

  /**
    * Notation for universes.
    */
  type Univ = Typ[Typ[Term]]

  /**
    * A universe that is equal (in scala) to `Type`
    * but may have refined scala type.
    */
  trait BaseUniv {
    override lazy val hashCode = Type.hashCode

    override def equals(a: Any) = a match {
      case _: BaseUniv                 => true
      case `Type`                      => true
      case Universe(n) if ignoreLevels => true
      case _                           => false
    }
  }

  var ignoreLevels = true

  /** The (usual) universes */
  case class Universe(level: Int) extends Univ {
    require(level >= 0)

    type Obj = Typ[Term]

    lazy val typ = Universe(level + 1)

    def variable(name: AnySym) = SymbTyp(name, level)

    override def hashCode = 37

    def newobj =
      throw new IllegalArgumentException(
        s"trying to use the constant $this as a variable (or a component of one)")

    def subs(x: Term, y: Term) = this

    override def toString = UnivSym + "_" + level

    override def equals(that: Any) = that match {
      case Universe(k) if (ignoreLevels || k == level) => true
      case _: BaseUniv if (ignoreLevels || level == 0) => true
      case _                                           => false
    }
  }

  case object Prop extends BaseUniv with Univ {
    type Obj = Typ[Term]

    val typ = Type.typ

    def variable(name: AnySym) = SymbProp(name)

    def newobj =
      throw new IllegalArgumentException(
        s"trying to use the constant $this as a variable (or a component of one)")

    def subs(x: Term, y: Term) = this

  }

  def isProp(x: Typ[Term]) = (x.typ) match {
    case _: Prop.type => true
    case _            => false
  }

  def isPropFmly(t: Typ[Term]) : Boolean = t match {
      case PiDefn(_, value : Typ[u]) => isPropFmly(value)
      case FuncTyp(_, codom: Typ[u]) => isPropFmly(codom)
      case x => isProp(x)
    }

  def univlevel: Typ[Typ[Term]] => Int = {
    case Universe(l) => l
    case _           => 0
  }

  /**
    * The first universe
    */
  val Type = Universe(0)

  /**
    * The product type `A  times B`
    * @param first the first component
    * @param second the second component
    */
  case class ProdTyp[U <: Term with Subs[U], V <: Term with Subs[V]](
      first: Typ[U],
      second: Typ[V])
      extends Typ[PairTerm[U, V]]
      with AbsPair[Typ[U], Typ[V]]
      with Subs[ProdTyp[U, V]] { prod =>

    type Obj = PairTerm[U, V]

    lazy val typ = Universe(Math.max(first.typlevel, second.typlevel))

    def newobj = {
      val newfirst = first.newobj
      ProdTyp(newfirst, second replace (first, newfirst))
    }

    /**
      * Introduction rule for the product type
      */
    lazy val paircons = {
      val a = first.Var
      val b = second.Var
      lmbda(a)(lmbda(b)(PairTerm(a, b)))
    }

    /**
      * Projection from product
      */
    lazy val (proj1, proj2) = {
      val x = this.Var
      (x :-> x.first, x :-> x.second)
    }

    def subs(x: Term, y: Term): ProdTyp[U, V] =
      if (x == this)
        Try(y.asInstanceOf[ProdTyp[U, V]]).getOrElse({
          println(y); println(x); println(y.typ);
          ProdTyp(first.replace(x, y), second.replace(x, y))
        })
      else ProdTyp(first.replace(x, y), second.replace(x, y))

    // The name is lost as `name', but can be recovered using pattern matching.
    def variable(name: AnySym): Obj =
      PairTerm(first.symbObj(LeftProjSym(name)),
               second.symbObj(RightProjSym(name)))

    /**
      * Recursion function from product type
      * @param codom the codomain
      * @param data the definition data
      */
    case class RecFn[W <: Term with Subs[W]](codom: Typ[W],
                                             data: Func[U, Func[V, W]])
        extends RecFunc[PairTerm[U, V], W] { self =>
      lazy val dom = prod

      val defnData = Vector(data)

      lazy val typ = dom ->: codom

      def newobj =
        throw new IllegalArgumentException(
          s"trying to use the constant $this as a variable (or a component of one)")

      def subs(x: Term, y: Term) =
        ProdTyp(first.replace(x, y), second.replace(x, y))
          .RecFn(codom.replace(x, y), data.replace(x, y))

      def act(w: PairTerm[U, V]) = w match {
        case PairTerm(a, b) if a.typ == first && b.typ == second => data(a)(b)
        case _                                                   => codom.symbObj(ApplnSym(self, w))
      }
    }

    /**
      * recursive definition
      * @param target the codomain
      */
    def rec[W <: Term with Subs[W]](target: Typ[W]) = {
      val d = (first ->: second ->: target).Var
      d :-> (RecFn(target, d): Func[PairTerm[U, V], W])
    }

    /**
      * Inductive definition
      * @param targetFmly type family for the Pi-type dependent codomain
      * @param data definition data
      */
    case class InducFn[W <: Term with Subs[W]](
        targetFmly: Func[U, Func[V, Typ[W]]],
        data: FuncLike[U, FuncLike[V, W]])
        extends InducFuncLike[PairTerm[U, V], W] { self =>
      lazy val dom = prod

      val defnData = Vector(data)

      val xy = prod.Var

      lazy val typ = xy ~>: (targetFmly(xy.first)(xy.second))

      lazy val depcodom = (p: PairTerm[U, V]) => targetFmly(p.first)(p.second)

      def newobj =
        throw new IllegalArgumentException(
          s"trying to use the constant $this as a variable (or a component of one)")

      def subs(x: Term, y: Term) =
        ProdTyp(first.replace(x, y), second.replace(x, y))
          .InducFn(targetFmly.replace(x, y), data.replace(x, y))

      def act(w: PairTerm[U, V]) = w match {
        case PairTerm(a, b) if a.typ == first && b.typ == second => data(a)(b)
        case _                                                   => targetFmly(w.first)(w.second).symbObj(ApplnSym(self, w))
      }
    }

    /**
      * Inductively defined function to targetFmly
      */
    def induc[W <: Term with Subs[W]](targetFmly: Func[U, Func[V, Typ[W]]]) = {
      val xy     = prod.Var
      val (x, y) = (xy.first, xy.second)
      val d      = (x ~>: (y ~>: targetFmly(x)(y))).Var
      d :-> (InducFn(targetFmly, d): FuncLike[PairTerm[U, V], W])
    }
  }

  /**
    * Term (a, b) in  A times B
    */
  case class PairTerm[U <: Term with Subs[U], V <: Term with Subs[V]](first: U,
                                                                      second: V)
      extends AbsPair[U, V]
      with Subs[PairTerm[U, V]] {
    lazy val typ: ProdTyp[U, V] =
      ProdTyp(first.typ.asInstanceOf[Typ[U]], second.typ.asInstanceOf[Typ[V]])

    override lazy val typed: TypedTerm[PairTerm[U, V]] =
      TypedTerm(this: this.type, typ)

    def newobj = {
      val newfirst = first.newobj
      PairTerm(newfirst, second replace (first, newfirst))
    }

    def subs(x: Term, y: Term) =
      if (x == this) y.asInstanceOf[PairTerm[U, V]]
      else PairTerm[U, V](first.replace(x, y), second.replace(x, y))
  }

  /**
    * Abstract pair, parametrized by scala types of components,
    * generally a (dependent) pair object or a product type.
    */
  trait AbsPair[+U <: Term with Subs[U], +V <: Term with Subs[V]]
      extends Term
      with Subs[AbsPair[U, V]] {
    val first: U
    val second: V

    // val typ: Typ[AbsPair[U, V]]
    //
    // override lazy val typed: TypedTerm[Typ[AbsPair[U, V]]] = TypedTerm(this: this.type, typ)

    override def toString = s"""(($first) , ($second))"""
  }

  object AbsPair {
    def apply(x: Term, y: Term) = mkPair(x, y)

    def unapply(x: Term): Option[(Term, Term)] = x match {
      case ab: AbsPair[_, _] => Some((ab.first, ab.second))
      case _                 => None
    }
  }

  object Tuple {
    def apply(xs: Term*): Term = xs.toList match {
      case List()  => Star
      case List(x) => x
      case x :: ys => AbsPair(x, apply(ys: _*))
    }

    def asTuple(x: Term): List[Term] = x match {
      case Star          => List()
      case AbsPair(x, y) => x :: asTuple(y)
      case _             => List(x)
    }

    def unapplySeq(x: Term): Option[Seq[Term]] =
      if (x == Star) None else Some(asTuple(x))
  }

  /**
    * overloaded method returning a pair object or a pair type.
    */
  def pair[U <: Term with Subs[U], V <: Term with Subs[V]](first: U,
                                                           second: V) =
    PairTerm(first, second)

  /**
    * overloaded method returning a pair object or a pair type.
    */
  def pair[U <: Term with Subs[U], V <: Term with Subs[V]](
      first: Typ[U] with Subs[Typ[U]],
      second: Typ[V] with Subs[Typ[V]]) = ProdTyp(first, second)

  /**
    * makes a pair with the appropriate runtime type
    */
  lazy val mkPair: (Term, Term) => AbsPair[Term, Term] = {
    case (a: Typ[u], b: Typ[v]) => ProdTyp[Term, Term](a, b)
    case (a, b) if b.typ.dependsOn(a) => {
      val fiber = lmbda(a)(b.typ)
      DepPair(a, b, fiber)
    }
    case (a, b) => PairTerm(a, b)
  }

  case object HashSym extends AtomicSym

  /**
    * Possibly dependent function type.
    * Meant to override equality so that an object with scala type a Pi-Type
    * but with fiber a constant is equal to the corresponding function type.
    * @param domain the domain
    * @param fib fiber of the codomain
    */
  abstract class GenFuncTyp[W <: Term with Subs[W], U <: Term with Subs[U]](
      val domain: Typ[W],
      val fib: W => Typ[U])
      extends Typ[FuncLike[W, U]]
      with Subs[GenFuncTyp[W, U]] {
    override lazy val hashCode =
      fib(domain.symbObj(HashSym)).hashCode() * 41 + 7

    override def equals(that: Any) = that match {
      case g: GenFuncTyp[u, v] =>
        g.domain == domain && {
          val x = domain.Var
          // Try(
          g.fib(x.asInstanceOf[u]) == fib(x)
          //   ).toOption.getOrElse{
          //   ammonite.Main(
          //     predef = "The function application error"
          //   ).run(
          //     "thisFunc" -> this,
          //     "thatFunc" -> g,
          //     "x" -> x
          //   )
          //     false
          //   }
        }
      case _ => false
    }
  }

  /**
    * Function type - pure, not dependent.
    */
  case class FuncTyp[W <: Term with Subs[W], U <: Term with Subs[U]](
      dom: Typ[W],
      codom: Typ[U])
      extends GenFuncTyp[W, U](dom, (w: W) => codom)
      with Typ[Func[W, U]]
      with Subs[FuncTyp[W, U]] {
    type Obj = Func[W, U]

    def asPi = piDefn("###" :: dom)(codom)

    lazy val typ: Typ[Typ[Term]] = Universe(max(dom.typlevel, codom.typlevel))

    def variable(name: AnySym): Func[W, U] =
      SymbolicFunc[W, U](name, dom, codom)

    override def toString = s"(${dom.toString}) $Arrow (${codom.toString})"

    def newobj = {
      val newdom = dom.newobj
      FuncTyp(newdom, codom replace (dom, newdom))
    }

    def subs(x: Term, y: Term) =
      FuncTyp[W, U](dom.replace(x, y), codom.replace(x, y))
  }

  /**
    * Symbol for domain of a symbolic function
    */
  case class DomSym(func: AnySym) extends AnySym {
    def subs(x: Term, y: Term) = DomSym(func.subs(x, y))
  }

  /**
    * Symbol for co-domain of a symbolic function
    */
  case class CodomSym(func: AnySym) extends AnySym {
    def subs(x: Term, y: Term) = CodomSym(func.subs(x, y))
  }

  /**
    * common trait for induction functions,
    * for serialization and pretty printing.
    */
  trait InducFuncLike[W <: Term with Subs[W], +U <: Term with Subs[U]]
      extends FuncLike[W, U] {

    /**
      * the definition data for all the introduction rules
      */
    val defnData: Vector[Term]

    lazy val fullData = (dom, depcodom, defnData)

    override def hashCode = fullData.hashCode

    override def equals(that: Any) = that match {
      case r: InducFuncLike[_, _] => fullData == r.fullData
      case _                      => false
    }

    override def toString() =
      defnData.foldLeft(s"ind(${dom})(${depcodom})") {
        case (str, t) => s"$str($t)"
      }
  }

  /**
    * common trait for indexed induction functions,
    * for serialization and pretty printing.
    */
  trait IndInducFuncLike[W <: Term with Subs[W],
                         +U <: Term with Subs[U],
                         F <: Term with Subs[F],
                         IDFT <: Term with Subs[IDFT]]
      extends InducFuncLike[W, U] {

    /**
      * the domain family, e.g. `Vec`
      */
    val domW: F

    /**
      * the dependent codomain on the family.
      */
    val codXs: IDFT

    /**
      * indices of the introduction rules.
      */
    val index: Vector[Term]

    lazy val fullIndData = (domW, index, codXs, defnData)

    override def hashCode = fullIndData.hashCode

    override def equals(that: Any) = that match {
      case r: IndInducFuncLike[_, _, _, _] =>
        fullIndData == r.fullIndData
      case _ => false
    }

    override def toString() =
      defnData.foldLeft(
        s"ind{${domW}${index.mkString("(", ")(", ")")}}{${codXs}}") {
        case (str, t) => s"$str($t)"
      }

  }

  class ApplnFailException(val func: Term, val arg: Term)
      extends IllegalArgumentException(
        s"function func  cannot act on given term") {
    def domOpt = func match {
      case fn: FuncLike[u, v] => Some(fn.dom)
      case _                  => None
    }

    def argType = arg.typ
  }

  case class NotTypeException(tp: Term)
      extends IllegalArgumentException("Expected type but got term")

  def applyFunc(func: Term, arg: Term): Term = func match {
    case fn: FuncLike[u, v] if fn.dom == arg.typ =>
      fn.applyUnchecked(arg.asInstanceOf[u])
    case _ => throw new ApplnFailException(func, arg)
  }

  def applyFuncOpt(func: Term, arg: Term): Option[Term] = func match {
    case fn: FuncLike[u, v] if fn.dom == arg.typ =>
      Some(fn.applyUnchecked(arg.asInstanceOf[u]))
    case _ => None
  }

  def foldFunc(func: Term, args: Vector[Term]): Term =
    args.foldLeft(func)(applyFunc)

  def toTyp(t: Term): Typ[U] forSome { type U <: Term with Subs[U] } =
    t match {
      case tp: Typ[u] => tp
      case _          => throw NotTypeException(t)
    }

  def toTypOpt(
      t: Term): Option[Typ[U] forSome { type U <: Term with Subs[U] }] =
    t match {
      case tp: Typ[u] => Some(tp)
      case _          => None
    }

  /**
    * Terms that are functions or dependent functions,
    * is a scala function, but the apply is not directly defined -
    * instead the method [[act]] is defined.
    */
  trait FuncLike[W <: Term with Subs[W], +U <: Term with Subs[U]]
      extends Term
      with (W => U)
      with Subs[FuncLike[W, U]] {
    type Obj <: FuncLike[W, U]

    //    // val domobjtpe : Type

    //    // val codomobjtpe: Type

    val typ: Typ[FuncLike[W, U]]

    override lazy val typed: TypedTerm[FuncLike[W, U]] =
      TypedTerm(this: this.type, typ)

    val dom: Typ[W]

    val depcodom: W => Typ[U]

    /**
      * the action of the function to define:
      * define this method, but use apply.
      */
    def act(arg: W): U

    /**
      * application of the function: use this but define the [[act]] method;
      * checks HoTT-type of argument is in the domain and throws exception if it fails.
      */
    def apply(arg: W): U =
      if (arg.typ != dom) throw new ApplnFailException(this, arg)
      else applyUnchecked(arg)

    def applyUnchecked(arg: W): U = {
      arg match {
        case t: Cnst => Try(apply(t.term.asInstanceOf[W])).getOrElse(act(arg))
        case _       => act(arg)
      }

      act(arg)
    }

    // def apply(arg: TypedTerm[W]) = TypedTerm(act(arg.term), depcodom(arg.term))
    //      def andThen[WW >: U <: Term, UU <: Term](fn: WW => UU): FuncLike[WW, UU]

    def subs(x: Term, y: Term): FuncLike[W, U]
  }

  /**
    * A symbol representing a formal application
    */
  case class ApplnSym[W <: Term with Subs[W], U <: Term with Subs[U]](
      func: FuncLike[W, U],
      arg: W)
      extends AnySym {
    override def toString = s"""(${func.toString}) (${arg.toString})"""

    def subs(x: Term, y: Term) =
      ApplnSym(func.replace(x, y), arg.replace(x, y))
  }

  /**
    * Pattern matching for a formal application.
    */
  object FormalAppln {
    def unapply(term: Term): Option[(Term, Term)] = term match {
      case sym: Symbolic =>
        sym.name match {
          case sm: ApplnSym[_, _] =>
            Some((sm.func, sm.arg))
          case _ => None
        }
      case _ => None
    }

    def apply[U <: Term with Subs[U], V <: Term with Subs[V]](fn: Func[U, V],
                                                              x: U) =
      fn.codom.symbObj(ApplnSym(fn, x))

    def apply[U <: Term with Subs[U], V <: Term with Subs[V]](
        fn: FuncLike[U, V],
        x: U) =
      fn.depcodom(x).symbObj(ApplnSym(fn, x))
  }

  /**
    * common trait for recursion functions,
    * for serialization and pretty printing.
    */
  trait RecFunc[W <: Term with Subs[W], +U <: Term with Subs[U]]
      extends Func[W, U] {

    /**
      * definition data for all introduction  rules.
      */
    val defnData: Vector[Term]

    lazy val fullData = (dom, codom, defnData)

    override def hashCode = fullData.hashCode

    override def equals(that: Any) = that match {
      case r: RecFunc[_, _] =>
        fullData == r.fullData
      case _ => false
    }

    override def toString() =
      defnData.foldLeft(s"rec(${dom})(${codom})") {
        case (str, t) => s"$str($t)"
      }
  }

  /**
    * common trait for indexed recurion functions,
    * for serialization and pretty printing.
    */
  trait IndRecFunc[
      W <: Term with Subs[W], +U <: Term with Subs[U], F <: Term with Subs[F]]
      extends RecFunc[W, U] {

    /**
      * the dependent codomain on the family.
      */
    val domW: F

    /**
      * indices of the introduction rules.
      */
    val index: Vector[Term]

    lazy val fullIndData = (domW, index, codom, defnData)

    override def hashCode = fullIndData.hashCode

    override def equals(that: Any) = that match {
      case r: IndRecFunc[_, _, _] =>
        fullIndData == r.fullIndData
      case _ => false
    }

    override def toString() =
      defnData.foldLeft(
        s"rec{${domW}${index.mkString("(", ")(", ")")}}{${codom}}") {
        case (str, t) => s"$str($t)"
      }

  }

  /**
    *  a function (pure, not dependent), i.e.,
    * a term in a function type, has a codomain and a fixed type for the domain.
    *
    */
  trait Func[W <: Term with Subs[W], +U <: Term with Subs[U]]
      extends FuncLike[W, U]
      with Subs[Func[W, U]] {

    /** domain*/
    val dom: Typ[W]

    /** codomain */
    val codom: Typ[U]

    val typ: Typ[Func[W, U]]

    override lazy val typed: TypedTerm[Func[W, U]] =
      TypedTerm(this: this.type, typ)

    val depcodom: W => Typ[U] = _ => codom

    def act(arg: W): U

    def subs(x: Term, y: Term): Func[W, U]
  }

  /**
    * wrapped function adding name
    */
  case class NamedFunc[W <: Term with Subs[W], +U <: Term with Subs[U]](
      name: AnySym,
      func: Func[W, U])
      extends Func[W, U] {
    lazy val dom = func.dom

    lazy val codom = func.codom

    lazy val typ = func.typ

    def newobj = NamedFunc(name, func.newobj)

    def act(arg: W): U = func.act(arg)

    def subs(x: Term, y: Term) = NamedFunc(name, func.subs(x, y))
  }

  /**
    * wrapped dependent function adding name
    */
  case class NamedDepFunc[W <: Term with Subs[W], +U <: Term with Subs[U]](
      name: AnySym,
      func: FuncLike[W, U])
      extends FuncLike[W, U] {
    lazy val dom = func.dom

    lazy val depcodom = func.depcodom

    lazy val typ = func.typ

    def newobj = NamedDepFunc(name, func.newobj)

    def act(arg: W): U = func.act(arg)

    def subs(x: Term, y: Term) = NamedDepFunc(name, func.subs(x, y))
  }

  /**
    * A symbolic function, acts formally.
    */
  case class SymbolicFunc[W <: Term with Subs[W], U <: Term with Subs[U]](
      name: AnySym,
      dom: Typ[W],
      codom: Typ[U])
      extends Func[W, U]
      with Subs[Func[W, U]]
      with Symbolic {

    //      // val domobjtpe = typeOf[W]

    //	  // val codomobjtpe = typeOf[U]

    lazy val typ = FuncTyp[W, U](dom, codom)

    def act(arg: W): U = codom.symbObj(ApplnSym(this, arg))

    def newobj = SymbolicFunc(InnerSym[Func[W, U]](this), dom, codom)

    def subs(x: Term, y: Term) = (x, y) match {
      //        case (u: Typ[_], v: Typ[_]) => SymbolicFunc(name, dom.replace(u, v), codom.replace(u, v))
      case (u, v: Func[W, U]) if (u == this) => v
      case (u, v: Symbolic) if (u == this)   => typ.variable(v.name)
      case _ => {
        def symbobj(sym: AnySym) =
          SymbolicFunc(sym, dom.replace(x, y), codom.replace(x, y))
        symSubs(symbobj)(x, y)(name)
      }
    }

    override def toString = s"""${name.toString} : (${typ.toString})"""
  }

  /**
    * A function defined by a scala function
    */
  class FuncDefn[W <: Term with Subs[W], U <: Term with Subs[U]](
      func: => (W => U),
      val dom: Typ[W],
      val codom: Typ[U])
      extends Func[W, U] {
    //	  // val domobjtpe = typeOf[W]

    //	  // val codomobjtpe = typeOf[U]

    type D = W

    type Cod = U

    lazy val typ = FuncTyp[W, U](dom, codom)

    def act(arg: W) = func(arg)

    def newobj = typ.obj

    def subs(x: Term, y: Term) =
      new FuncDefn((w) => func(w).replace(x, y),
                   dom.replace(x, y),
                   codom.replace(x, y))
  }

  def replaceVar[U <: Term with Subs[U]](variable: U)(x: Term, y: Term) =
    variable match {
      case sym: Symbolic =>
        val newtyp = variable.typ.asInstanceOf[Typ[U]]
        newtyp.variable(sym.name)
      case t =>
        println(s"Encountered non-symbolic variable $t of type ${t.typ}")
        t.replace(x, y)
    }

  /**
    *  A lambda-expression;
    *  variable is mapped to value.
    *  This may or may not be a dependent function.
    *  If it is required at compile time that it is not dependent,
    * and hence has scala type Func, then use the class [[LambdaFixed]]
    * @note Equality is overriden here, so that pure functions disguised as dependent ones
    * can be equal to undisguised pure functions.
    *
    */
  sealed trait LambdaLike[X <: Term with Subs[X], Y <: Term with Subs[Y]]
      extends FuncLike[X, Y] {
    //	  // val domobjtpe = typeOf[X]

    //	  // val codomobjtpe = typeOf[Y]

    /**
      * the variable `x` in the lambda definition `x \mapsto y`
      */
    val variable: X

    /**
      * the value `y` in the lambda definition `x mapsto y`
      */
    val value: Y

    type D = X

    type Cod = Y

    lazy val dom = variable.typ.asInstanceOf[Typ[X]]

    override def usesVar(t: Term) = t.dependsOn(variable) || value.usesVar(t)

    override def toString =
      s"""(${variable.toString}) $MapsTo (${value.toString})"""

    val dep: Boolean

    lazy val typ: Typ[FuncLike[X, Y]] =
      if (dep) {
        PiDefn(variable, value.typ.asInstanceOf[Typ[Y]])
      } else
        FuncTyp(variable.typ.asInstanceOf[Typ[X]],
                value.typ.asInstanceOf[Typ[Y]])

    def act(arg: X) =
      if (usesVar(arg)) {
        val newvar = variable.newobj
        // assert(newvar != variable && arg.indepOf(newvar))
        // println(s"escaped variable $variable in $arg")
        val result =
          avoidVars(arg, value).replace(variable, newvar).replace(newvar, arg)
        // if (result != value.replace(variable, arg)) println("Escaping needed")
        result
      } else avoidVars(arg, value).replace(variable, arg)

    override lazy val hashCode = {
      val newvar = variable.typ.symbObj(Name("hash"))
      val newval = value.replace(variable, newvar)
      41 * (variable.typ.hashCode + 41) + newval.hashCode
    }

    override def equals(that: Any) = that match {
      case l: LambdaLike[u, v] if l.variable.typ == variable.typ =>
        l.value.replace(l.variable, variable) == value &&
          value.replace(variable, l.variable) == l.value
      case _ => false
    }

    def subs(x: Term, y: Term): LambdaLike[X, Y] =
      if (variable.replace(x, y) == variable)
        LambdaTerm(variable, avoidVars(x, value).replace(x, y))
      else {
        val newvar = variable.replace(x, y)
        LambdaTerm(newvar,
                   avoidVars(x, value).replace(variable, newvar).replace(x, y))
      }

    //    private lazy val myv = variable.newobj

    def andthen[Z <: Term with Subs[Z]](f: Y => Z) =
      LambdaTerm(variable, f(value))
  }

  /**
    * functions given by lambda, which may be dependent;
    * even if it is pure, the scala type does not show this;
    * one should usually not use the constructor of this case class,
    * instead use the function [[lmbda]] or the syntactic sugar for this,
    * e.g. {{{ val f = x :~> y }}}
    * Note the `:~>`, not `:->`
    * These create a new variable to avoid name collisions.
    */
  case class LambdaTerm[X <: Term with Subs[X], Y <: Term with Subs[Y]](
      variable: X,
      value: Y)
      extends LambdaLike[X, Y] {

    val depcodom: X => Typ[Y] = (t: X) =>
      value.typ.replace(variable, t).asInstanceOf[Typ[Y]]

    val dep = true //value.typ dependsOn variable

    def newobj = {
      val newvar = variable.newobj
      LambdaTerm(newvar, value.replace(variable, newvar))
    }

  }

  /**
    * pure functions defined by lambdas;
    */
  case class LambdaTyped[X <: Term with Subs[X], Y <: Term with Subs[Y]](
      tvar: TypedTerm[X],
      tvalue: TypedTerm[Y])
      extends LambdaLike[X, Y] {
    val variable = tvar.term

    val value = tvalue.term

    override lazy val dom = tvar.typ

    val depcodom: X => Typ[Y] = (t: X) => tvalue.typ.replace(variable, t)

    val dep = true

    override def subs(x: Term, y: Term): LambdaTyped[X, Y] =
      LambdaTyped(tvar replace (x, y), tvalue replace (x, y))

    def newobj = {
      val newvar = variable.newobj
      LambdaTyped(tvar.replace(variable, newvar),
                  tvalue.replace(variable, newvar))
    }
  }

  /**
    * lambda which is known to be pure, i.e., have fixed codomain;
    * this is reflected in its scala class;
    * one should usually not use the constructor of this case class,
    * instead use the function [[lambda]] or the syntactic sugar for this,
    * e.g. {{{ val f = x :-> y }}}
    * this creates a new variable to avoid name collisions.
    * @note that this construction gives a runtime error if the type of `y` depends on `x`.
    */
  case class LambdaFixed[X <: Term with Subs[X], Y <: Term with Subs[Y]](
      variable: X,
      value: Y)
      extends LambdaLike[X, Y]
      with Func[X, Y]
      with Subs[LambdaFixed[X, Y]] {
    override lazy val dom = variable.typ.asInstanceOf[Typ[X]]

    val codom = value.typ.asInstanceOf[Typ[Y]]

    override lazy val typ = dom ->: codom

    val dep = false

    // override def equals(that: Any) = that match {
    //   case LambdaFixed(x: Term, y: Term) if (x.typ == variable.typ) =>
    //     y.replace(x, variable) == value
    //   case LambdaTerm(x: Term, y: Term) if x.typ == variable.typ =>
    //       y.replace(x, variable) == value
    //   case _ => false
    // }

    def newobj = {
      val newvar = variable.newobj
      LambdaFixed(newvar, value.replace(variable, newvar))
    }

    override def subs(x: Term, y: Term): LambdaFixed[X, Y] =
      if (variable.replace(x, y) == variable)
        LambdaFixed(variable, avoidVars(x, value).replace(x, y))
      else {
        val newvar = variable.newobj
        LambdaFixed(newvar.replace(x, y),
                    avoidVars(x, value).replace(variable, newvar).replace(x, y))
      }
  }

  case class LambdaTypedFixed[X <: Term with Subs[X], Y <: Term with Subs[Y]](
      tvariable: TypedTerm[X],
      tvalue: TypedTerm[Y])
      extends LambdaLike[X, Y]
      with Func[X, Y]
      with Subs[LambdaTypedFixed[X, Y]] {
    val variable = tvariable.term

    val value = tvalue.term

    override lazy val dom = tvariable.typ

    lazy val codom = tvalue.typ

    override lazy val typ = dom ->: codom

    val dep = false

    // override def equals(that: Any) = that match {
    //   case LambdaFixed(x: Term, y: Term) if (x.typ == variable.typ) =>
    //     y.replace(x, variable) == value
    //   case LambdaTerm(x: Term, y: Term) if x.typ == variable.typ =>
    //       y.replace(x, variable) == value
    //   case _ => false
    // }

    def newobj = {
      val newvar = variable.newobj
      LambdaTypedFixed(tvariable.replace(variable, newvar),
                       tvalue.replace(variable, newvar))
    }

    override def subs(x: Term, y: Term): LambdaTypedFixed[X, Y] =
      LambdaTypedFixed(tvariable replace (x, y), tvalue replace (x, y))
  }

  /**
    * term as a symbol
    */
  case class TermSymbol(term: Term) extends AnySym {
    def subs(x: Term, y: Term) = TermSymbol(term.replace(x, y))
  }

  def termSymbol(term: Term): AnySym = TermSymbol(term)

  /**
    * returns symbolic object with new type.
    */
  //  def changeTyp[U <: Term with Subs[U]](term: U, newtyp: Typ[U]): U = term match {
  //    case sym: Symbolic => newtyp.symbObj(sym.name)
  //    case _ => newtyp.symbObj(term)
  //  }

  /**
    * instantiates variable values in a term if it is made from lambdas, to give a term (if possible) of a required HoTT type.
    * @param target required type after instantiation
    * @param substitutions substitutions to make.
    */
  def instantiate(substitutions: Term => Option[Term],
                  target: Typ[Term]): Term => Option[Term] = {
    case t: Term if t.typ == target => Some(t)
    case LambdaTerm(variable: Term, value: Term) =>
      substitutions(variable) flatMap
        ((cnst) => {
          val reduced = (value.replace(variable, cnst))
          instantiate(substitutions, target)(reduced)
        })
    case _ => None
  }

  /**
    * A symbol to be used to generate new variables of a type,
    * without changing [[toString]].
    */
  class InnerSym[U <: Term with Subs[U]](variable: U with Symbolic)
      extends AnySym {
    var outer = variable

    override def toString = variable match {
      case sym: Symbolic => sym.name.toString
      case x             => x.toString
    }

    def subs(x: Term, y: Term) = {
      // val newvar = outer.replace(x, y) match {
      //   case sym: Symbolic => sym.asInstanceOf[U with Symbolic]
      //   case _             => variable
      // }
      //      outer = newvar
      this
    }
  }

  object InnerSym{
    def apply[U<: Term with Subs[U]](variable: U with Symbolic) : AnySym =
      if (isWitness(variable)) variable.name else new InnerSym[U](variable)
  }

  /**
    * Unwraps symbols if they are wrapped - wrapping typical happens in lambdas.
    */
  def outerSym(sym: Symbolic): Symbolic = sym.name match {
    case inn: InnerSym[_] => outerSym(inn.outer)
    case _                => sym
  }

  /**
    * variable of given type with string as in given variable.
    */
  /*  private def innervar[U <: Term with Subs[U]](variable: U): U = {
    val typ = variable.typ.asInstanceOf[Typ[U]]
    val newvar = InnerSym(variable)
    variable match {
      case PairTerm(a: Term, b: Term) => PairTerm(
        a.typ.symbObj(newvar),
        b.typ.symbObj(newvar)
      ).asInstanceOf[U]
      case ProdTyp(a: Term, b: Term) => ProdTyp(
        a.typ.symbObj(newvar),
        b.typ.symbObj(newvar)
      ).asInstanceOf[U]
      case DepPair(a: Term, b: Term, fibre) => DepPair[Term, Term](
        a.typ.symbObj(newvar),
        b.typ.symbObj(newvar), fibre.asInstanceOf[TypFamily[Term, Term]]
      ).asInstanceOf[U]
      case _ => typ.symbObj(newvar)
    }

  }*/

  /**
    * constructor for an (in general) dependent lambda;
    * creates a new variable and substitutes this in the value,
    * to avoid name collisions;
    * it is better style to use the syntactic sugar
    * e.g. {{{ val f = x :~> y }}}
    * Note the `:~>`, not `:->`
    *
    */
  def lambda[U <: Term with Subs[U], V <: Term with Subs[V]](variable: U)(
      value: V): FuncLike[U, V] = {
    // if (isVar(variable)) LambdaTerm(variable, value)
    // else {
    val newvar = variable.newobj
    val newValue = value.replace(variable, newvar)
<<<<<<< HEAD
    if (value.typ != newValue.typ)
=======
    if (newValue == value) LambdaFixed(witVar(variable), value)
    else if (value.typ != newValue.typ)
>>>>>>> b7af6241
      LambdaTerm(newvar, newValue)
    else LambdaFixed(newvar, newValue)
    // }
  }

  def lambdaTyped[U <: Term with Subs[U], V <: Term with Subs[V]](
      variable: TypedTerm[U])(value: TypedTerm[V]): FuncLike[U, V] = {
    val newvar = variable.term.newobj
    if (value.typ dependsOn variable.term)
      LambdaTyped(variable.replace(variable.term, newvar),
                  value.replace(variable.term, newvar))
    else
      LambdaTypedFixed(variable.replace(variable.term, newvar),
                       value.replace(variable.term, newvar))
  }

  def lmbdaTyped[U <: Term with Subs[U], V <: Term with Subs[V]](
      variable: TypedTerm[U])(value: TypedTerm[V]): Func[U, V] = {
    require(
      value.typ.indepOf(variable.term),
      s"lmbda returns function type but value $value has type ${value.typ} depending on variable $variable; you may wish to use lambda instead"
    )
    val newvar = variable.term.newobj
    LambdaTypedFixed(variable.replace(variable.term, newvar),
                     value.replace(variable.term, newvar))
  }

  /**
    * constructor for pi-Types;
    * creates a new variable and substitutes this in the value,
    * to avoid name collisions;
    * it is better style to use the syntactic sugar
    * e.g. {{{ val P = x ~>: A }}}
    * Note the `~>:`, not `->:`
    *
    */
  def piDefn[U <: Term with Subs[U], V <: Term with Subs[V]](variable: U)(
      value: Typ[V]): PiDefn[U, V] = {
    val newvar = variable.newobj
    PiDefn(variable.replace(variable, newvar), value.replace(variable, newvar))
  }

  /**
    * returns term as a (lambda) function of the variables in `vars` on which
    * it depends.
    */
  def lambdaClosure(vars: Vector[Term])(t: Term) =
    vars.foldRight(t) { case (v, t) => if (t.dependsOn(v)) v :~> t else t }

  /**
    * returns all partial lambda closures
    */
  def partialLambdaClosures(vars: Vector[Term])(t: Term): Vector[Term] =
    vars match {
      case Vector() => Vector(t)
      case x +: ys =>
        val tail = partialLambdaClosures(ys)(t)
        tail ++ (tail.collect {
          case z if z.dependsOn(x) => x :~> z
        })
    }

  /**
    * returns type as a Pi-Type of the variables in `vars` on which
    * it depends.
    */
  def piClosure(vars: Vector[Term])(t: Typ[Term]): Typ[Term] =
    vars.foldRight(t) { case (v, t) => if (t.dependsOn(v)) v ~>: t else t }

  /**
    * constructor for a pure lambda, i.e., not a dependent function;
    * this gives a runtime error if the type of the variable depends on the value.
    * creates a new variable and substitutes this in the value,
    * to avoid name collisions;
    * it is better style to use the syntactic sugar
    * e.g. {{{ val f = x :-> y }}}
    *
    *
    */
  def lmbda[U <: Term with Subs[U], V <: Term with Subs[V]](variable: U)(
      value: V): Func[U, V] = {
    require(
      value.typ.indepOf(variable),
      s"lmbda returns function type but value $value has type ${value.typ} depending on variable $variable; you may wish to use lambda instead"
    )
    // if (isVar(variable)) LambdaFixed(variable, value)
    // else {
    val newvar = variable.newobj
    val newValue = value.replace(variable, newvar)
    // assert(newvar != variable, s"new variable of type ${newvar.typ} not new")
    // assert(newvar.typ == variable.typ, s"variable $variable changed type")
    //    LambdaTypedFixed(newvar.typed, value.replace(variable, newvar).typed)
<<<<<<< HEAD
    LambdaFixed(newvar, newValue)
=======
    if (newValue == value) LambdaFixed(witVar(variable), value)
    else LambdaFixed(newvar, newValue)
>>>>>>> b7af6241
    // }
  }

  /**
    * the identity function defined as a lambda.
    */
  def id[U <: Term with Subs[U]](typ: Typ[U]) = {
    val x = typ.Var
    lmbda(x)(x)
  }

  /**
    * lambda-like syntax for [[piDefn]]
    */
  def pi[U <: Term with Subs[U], V <: Term with Subs[V]](variable: U)(
      value: Typ[V]): Typ[FuncLike[U, V]] =
    if (value dependsOn variable) piDefn(variable)(value)
    else (variable.typ.asInstanceOf[Typ[U]] ->: value)

  /**
    * [[lambda]] if necessary, otherwise constant.
    */
  def optlambda(variable: Term): Term => Term =
    value => if (value dependsOn variable) lambda(variable)(value) else value

  def lambdaPair[U <: Term with Subs[U], V <: Term with Subs[V]](variable: U)(
      value: V) = {
    val fibre = lmbda(variable)(value.typ.asInstanceOf[Typ[V]])
    DepPair(variable, value, fibre)
  }

  /**
    * composition of functions, defined as a lambda
    */
  def composition[U <: Term with Subs[U],
                  V <: Term with Subs[V],
                  W <: Term with Subs[W]](f: Func[V, W], g: Func[U, V]) = {
    val x = g.dom.Var
    LambdaFixed(x, f(g(x)))
  }

  /**
    * Sigma type defined using [[lmbda]], so with new variable created.
    *
    */
  def sigma[U <: Term with Subs[U], V <: Term with Subs[V]](variable: U)(
      value: Typ[V]): Typ[AbsPair[U, V]] =
    if (value.dependsOn(variable)) {
      val fibre = lmbda(variable)(value)
      SigmaTyp(fibre)
    } else ProdTyp(variable.typ.asInstanceOf[Typ[U]], value)

  /**
    * type family
    */
  type TypFamily[W <: Term with Subs[W], +U <: Term with Subs[U]] =
    Func[W, Typ[U]]

  object PiDefn {
    def apply[W <: Term with Subs[W], U <: Term with Subs[U]](
        fibre: Func[W, Typ[U]]): PiDefn[W, U] = fibre match {
      case LambdaFixed(variable, value) =>
        PiDefn(variable, value)
      case _ =>
        val x = fibre.dom.Var
        piDefn(x)(fibre(x))
    }
  }

  /**
    * Pi-Type, defined in terms of a variable and value, i.e.,
    * `\Pi_{x: X}Q` (latex) with `x` the `variable` and `Q` the `value`
    */
  case class PiDefn[W <: Term with Subs[W], U <: Term with Subs[U]](
      variable: W,
      value: Typ[U])
      extends GenFuncTyp(variable.typ.asInstanceOf[Typ[W]],
                         (w: W) => value.replace(variable, w))
      with Typ[FuncLike[W, U]]
      with Subs[PiDefn[W, U]] {
    //type Obj = DepFunc[W, U]
    type Obj = FuncLike[W, U]

    lazy val typ: Typ[Typ[Term]] = Universe(univlevel(value.typ))

    lazy val fibers = LambdaFixed(variable, value)

    override lazy val typed: TypedTerm[Typ[Term]] =
      TypedTerm(this: this.type, typ)

    override def variable(name: AnySym): FuncLike[W, U] =
      // DepSymbolicFunc(name, fibers)
      PiSymbolicFunc(name, variable, value)

    def newobj = {
      val newvar = variable.newobj
      PiDefn(variable.replace(variable, newvar),
             value.replace(variable, newvar))
    }

    def subs(x: Term, y: Term) =
      PiDefn(variable.replace(x, y), value.replace(x, y))

    override def toString = s"${variable} ~> $value"
  }

  /**
    *  For all/Product for a type family. This is the type of dependent functions.
    * deprecated in favour of [[PiDefn]]
    */
  @deprecated("Use PiDefn", "14/12/2016")
  case class PiTyp[W <: Term with Subs[W], U <: Term with Subs[U]](
      fibers: TypFamily[W, U])
      extends GenFuncTyp(fibers.dom, fibers)
      with Typ[FuncLike[W, U]]
      with Subs[PiTyp[W, U]] {
    //type Obj = DepFunc[W, U]
    type Obj = FuncLike[W, U]

    // severe deprecation
    throw new IllegalArgumentException(
      s"Error: PiTyp with fibers $fibers created")

    lazy val typ: Typ[Typ[Term]] = Universe(
      max(univlevel(fibers.codom), univlevel(fibers.dom.typ)))

    override lazy val typed: TypedTerm[Typ[Term]] =
      TypedTerm(this: this.type, typ)

    override def variable(name: AnySym): FuncLike[W, U] =
      DepSymbolicFunc[W, U](name, fibers)

    def newobj = PiTyp(fibers.newobj)

    def subs(x: Term, y: Term) = PiTyp[W, U](fibers.replace(x, y))

    override def toString = Pi + "(" + fibers.toString + ")"
  }

  /**
    *  a dependent function - rarely used trait as not closed under substitution.
    */
  trait DepFunc[W <: Term with Subs[W], U <: Term with Subs[U]]
      extends FuncLike[W, U] {
    val fibers: TypFamily[W, U]

    type D = W

    type Cod = U

    def act(arg: W): U
  }

  /**
    * slightly different [[DepSymbolicFunc]] is used instead as this causes
    * some tests to fail
    */
  case class PiSymbolicFunc[W <: Term with Subs[W], U <: Term with Subs[U]](
      name: AnySym,
      variable: W,
      value: Typ[U])
      extends FuncLike[W, U]
      with Symbolic {

    val dom = variable.typ.asInstanceOf[Typ[W]]

    val depcodom: W => Typ[U] = (arg: W) => value.replace(variable, arg)

    lazy val typ = PiDefn(variable, value)

    def act(arg: W) = depcodom(arg).symbObj(ApplnSym(this, arg))

    def newobj = {
      val newvar = variable.newobj
      PiSymbolicFunc(InnerSym[FuncLike[W, U]](this),
                     newvar,
                     value.replace(variable, newvar))
      // val fibers = LambdaFixed(variable, value)
      // DepSymbolicFunc(InnerSym[FuncLike[W, U]](this), fibers.newobj)
    }

    def subs(x: Term, y: Term) = (x, y) match {
      case (u, v: FuncLike[W, U]) if (u == this) => v
      case _ => {
        def symbobj(sym: AnySym) =
          PiSymbolicFunc(sym, variable.replace(x, y), value.replace(x, y))
        symSubs(symbobj)(x, y)(name)
      }
    }

    override def toString = s"""${name.toString} : (${typ.toString})"""
  }

  /**
    * Symbolic dependent function, acts formally.
    */
  case class DepSymbolicFunc[W <: Term with Subs[W], U <: Term with Subs[U]](
      name: AnySym,
      fibers: TypFamily[W, U])
      extends FuncLike[W, U]
      with Symbolic {

    val dom = fibers.dom

    val depcodom: W => Typ[U] = (arg: W) => fibers(arg)

    lazy val typ = PiDefn(fibers)

    def act(arg: W) = fibers(arg).symbObj(ApplnSym(this, arg))

    def newobj =
      DepSymbolicFunc(InnerSym[FuncLike[W, U]](this), fibers)

    def subs(x: Term, y: Term) = (x, y) match {
      //        case (u: Typ[_], v: Typ[_]) => SymbolicFunc(name, dom.replace(u, v), codom.replace(u, v))
      case (u, v: FuncLike[W, U]) if (u == this) => v
      case _ => {
        def symbobj(sym: AnySym) = DepSymbolicFunc(sym, fibers.replace(x, y))
        symSubs(symbobj)(x, y)(name)
      }
    }

    override def toString = s"""${name.toString} : (${typ.toString})"""
  }

  /** A dependent function defined by a scala funcion */
  class DepFuncDefn[W <: Term with Subs[W], U <: Term with Subs[U]](
      func: W => U,
      val dom: Typ[W],
      val fibers: TypFamily[W, U])
      extends DepFunc[W, U] {
    //	  // val domobjtpe = typeOf[W]

    //	  // val codomobjtpe = typeOf[U]

    val depcodom: W => Typ[U] = (arg: W) => fibers(arg)

    lazy val typ = PiDefn[W, U](fibers)

    //	  def act(arg: W) = if (arg.typ == dom) Some(func(arg)) else None

    def act(arg: W) = func(arg)

    def newobj = typ.obj

    def subs(x: Term, y: Term) =
      new DepFuncDefn((w: W) => func(w).replace(x, y),
                      dom.replace(x, y),
                      fibers.replace(x, y))
  }

  case class OptDepFuncDefn[W <: Term with Subs[W]](func: W => Option[Term],
                                                    dom: Typ[W])
      extends DepFunc[W, Term]
      with Subs[OptDepFuncDefn[W]] {

    lazy val depcodom = (arg: W) => (func(arg) map (_.typ)).getOrElse(Unit)

    lazy val fibers = {
      val x = getVar(dom)
      lmbda(x)(depcodom(x))
    }

    lazy val typ: Typ[FuncLike[W, Term]] = PiDefn(fibers)

    def act(arg: W) = func(arg).getOrElse(Star)

    def newobj =
      throw new IllegalArgumentException(
        s"trying to use the constant $this as a variable (or a component of one)")

    def subs(x: Term, y: Term) =
      OptDepFuncDefn((w: W) => func(w) map (_.replace(x, y)), dom.replace(x, y))
  }

  /**
    *  symbol for left component in pair from a given symbol
    */
  case class LeftProjSym(name: AnySym) extends AnySym {
    def subs(x: Term, y: Term) = LeftProjSym(name.subs(x, y))

    override def toString = name.toString + "_1"
  }

  /**
    *  symbol for right component in pair from a given symbol
    */
  case class RightProjSym(name: AnySym) extends AnySym {
    def subs(x: Term, y: Term) = RightProjSym(name.subs(x, y))

    override def toString = name.toString + "_2"
  }

  /**
    *  Sigma Type, i.e., dependent pair type.
    */
  case class SigmaTyp[W <: Term with Subs[W], U <: Term with Subs[U]](
      fibers: TypFamily[W, U])
      extends Typ[DepPair[W, U]] { prod =>
    lazy val typ = Universe(
      max(univlevel(fibers.codom), univlevel(fibers.dom.typ)))

    type Obj = DepPair[W, U]

    def variable(name: AnySym) = {
      val a = fibers.dom.symbObj(LeftProjSym(name))
      val b = fibers(a).symbObj(RightProjSym(name))
      DepPair(a, b, fibers)
    }

    /**
      * introduction rule for the Sigma type
      */
    lazy val paircons = {
      val a = fibers.dom.Var
      val b = (fibers(a)).Var
      lambda(a)(lmbda(b)(DepPair(a, b, fibers)))
    }

    /**
      * projections from the Sigma-Type
      */
    lazy val (proj1, proj2) = {
      val x = this.Var
      (x :-> x.first, x :~> x.second)
    }

    def newobj = SigmaTyp(fibers.newobj)

    def subs(x: Term, y: Term) = SigmaTyp[W, U](fibers.replace(x, y))

    override def toString = Sigma + "(" + fibers.toString + ")"

    /**
      * recursively defined function on `this`
      */
    case class RecFn[V <: Term with Subs[V]](codom: Typ[V],
                                             data: FuncLike[W, Func[U, V]])
        extends RecFunc[AbsPair[W, U], V] { self =>
      lazy val dom = prod: Typ[AbsPair[W, U]]

      lazy val typ = dom ->: codom

      val defnData = Vector(data)

      def newobj =
        throw new IllegalArgumentException(
          s"trying to use the constant $this as a variable (or a component of one)")

      def subs(x: Term, y: Term) =
        SigmaTyp(fibers.replace(x, y))
          .RecFn(codom.replace(x, y), data.replace(x, y))

      def act(w: AbsPair[W, U]) = w match {
        case DepPair(a, b, f) if f == fibers => data(a)(b)
        case _                               => codom.symbObj(ApplnSym(self, w))
      }
    }

    /**
      * recursive definition
      * @param target the codomain
      */
    def rec[V <: Term with Subs[V]](target: Typ[V]) = {
      val a = fibers.dom.Var
      val d = (a ~>: (fibers(a) ->: target)).Var
      d :-> (RecFn(target, d): FuncLike[AbsPair[W, U], V])
    }

    /**
      * inductive definition on the Sigma-type
      */
    case class InducFn[V <: Term with Subs[V]](
        targetFmly: FuncLike[W, Func[U, Typ[V]]],
        data: FuncLike[W, FuncLike[U, V]])
        extends InducFuncLike[AbsPair[W, U], V] { self =>
      lazy val dom = prod

      val defnData = Vector(data)

      val xy: AbsPair[W, U] = prod.Var

      lazy val typ = xy ~>: (targetFmly(xy.first)(xy.second))

      lazy val depcodom = (p: AbsPair[W, U]) => targetFmly(p.first)(p.second)

      def newobj =
        throw new IllegalArgumentException(
          s"trying to use the constant $this as a variable (or a component of one)")

      def subs(x: Term, y: Term) =
        SigmaTyp(fibers.replace(x, y))
          .InducFn(targetFmly.replace(x, y), data.replace(x, y))

      def act(w: AbsPair[W, U]) = w match {
        case DepPair(a, b, f) if f == fibers => data(a)(b)
        case _                               => targetFmly(w.first)(w.second).symbObj(ApplnSym(self, w))
      }
    }

    /**
      * inductive definition
      * @param targetFmly the codomain
      */
    def induc[V <: Term with Subs[V]](
        targetFmly: FuncLike[W, Func[U, Typ[V]]]) = {
      val xy     = prod.Var
      val (x, y) = (xy.first, xy.second)
      val d      = (x ~>: (y ~>: targetFmly(x)(y))).Var
      d :-> (InducFn(targetFmly, d): FuncLike[AbsPair[W, U], V])
    }
  }

  object Sgma {
    def apply[W <: Term with Subs[W], U <: Term with Subs[U]](variable: W,
                                                              typ: Typ[U]) = {
      val fibers = lmbda(variable)(typ)
      SigmaTyp(fibers)
    }
  }

  /**
    * Dependent pair (a: A, b : B(a)) - element of a Sigma type.
    *
    */
  case class DepPair[W <: Term with Subs[W], U <: Term with Subs[U]](
      first: W,
      second: U,
      fibers: TypFamily[W, U])
      extends Term
      with Subs[DepPair[W, U]]
      with AbsPair[W, U] {
    lazy val typ = SigmaTyp(fibers)

    def newobj = {
      val newfirst = first.newobj
      DepPair(newfirst,
              second.replace(first, newfirst),
              fibers.replace(first, newfirst))
    }

    def subs(x: Term, y: Term) =
      if (x == this) y.asInstanceOf[DepPair[W, U]]
      else
        DepPair(first.replace(x, y), second.replace(x, y), fibers.replace(x, y))
  }

  /**
    * The identity type.
    *  This is the type `lhs = rhs`
    */
  case class IdentityTyp[+U <: Term with Subs[U]](dom: Typ[U], lhs: U, rhs: U)
      extends Typ[Term]
      with Subs[IdentityTyp[U]] {
    type Obj = Term

    lazy val typ = Universe(max(univlevel(lhs.typ.typ), univlevel(rhs.typ.typ)))

    def newobj = {
      val newlhs = lhs.newobj
      IdentityTyp(dom replace (lhs, newlhs), newlhs, rhs replace (lhs, newlhs))
    }

    def subs(x: Term, y: Term) =
      IdentityTyp(dom.replace(x, y), lhs.replace(x, y), rhs.replace(x, y))

    def variable(name: AnySym) = SymbObj(name, this)

    override def toString = s"$lhs = $rhs"

    /**
      * recursive definition on the identity type family
      */
    def rec[UU >: U <: Term with Subs[UU], V <: Term with Subs[V]](
        codom: Typ[V]) =
      IdentityTyp.rec(dom: Typ[UU], codom)

    /**
      * inductive definition on the identity type family
      */
    def induc[UU >: U <: Term with Subs[UU], V <: Term with Subs[V]](
        targetFmly: FuncLike[UU, FuncLike[UU, FuncLike[Term, Typ[V]]]]) =
      IdentityTyp.induc(dom: Typ[UU], targetFmly)
  }

  /**
    * the `reflexivity` term with type an equality `value = value`
    */
  case class Refl[U <: Term with Subs[U]](dom: Typ[U], value: U)
      extends Term
      with Subs[Refl[U]] {
    lazy val typ = IdentityTyp(dom, value, value)

    def subs(x: Term, y: Term) = Refl(dom.replace(x, y), value.replace(x, y))

    def newobj = {
      val newvalue = value.newobj
      Refl(newvalue.typ.asInstanceOf[Typ[U]], newvalue)
    }
  }

  /**
    * Operations on terms
    */
  implicit class RichTerm[U <: Term with Subs[U]](term: U) {

    /**
      * equality type 'term = rhs'
      */
    def =:=(rhs: U) = {
      require(term.typ == rhs.typ,
              "mismatched types for equality " + term.typ + " and " + rhs.typ)
      IdentityTyp(term.typ.asInstanceOf[Typ[U]], term, rhs)
    }

    /**
      * constructor for (pure) lambda functions, see [[lmbda]]
      */
    def :->[V <: Term with Subs[V]](that: V) = lmbda(term)(that)

    /**
      * constructor for (in general dependent) lambda functions, see [[lambda]]
      */
    def :~>[V <: Term with Subs[V]](that: V) = lambda(term)(that)

    /**
      * reflexivity term `refl : term = term`
      */
    def refl = Refl(term.typ.asInstanceOf[Typ[U]], term)
  }

  object IdentityTyp {

    /**
      * recursive definition on identity type families
      */
    case class RecFn[U <: Term with Subs[U], V <: Term with Subs[V]](
        domain: Typ[U],
        target: Typ[V],
        data: Func[U, V],
        start: U,
        end: U)
        extends IndRecFunc[Term, V, Func[U, Func[U, Typ[Term]]]] { self =>
      lazy val dom = (start =:= end)

      lazy val codom = target

      lazy val domW = {
        val x = domain.Var
        val y = domain.Var
        x :-> (y :-> (x =:= y))
      }

      val index = Vector(start, end)

      val defnData = Vector(data)

      lazy val typ = dom ->: codom

      def newobj =
        throw new IllegalArgumentException(
          s"trying to use the constant $this as a variable (or a component of one)")

      def subs(x: Term, y: Term) =
        RecFn(domain.replace(x, y),
              target.replace(x, y),
              data.replace(x, y),
              start.replace(x, y),
              end.replace(x, y))

      def act(t: Term) =
        if (start == end && t == Refl(dom, start)) data(start)
        else target.symbObj(ApplnSym(self, t))
    }

    /**
      * recursive definition for identity type family
      */
    def rec[U <: Term with Subs[U], V <: Term with Subs[V]](dom: Typ[U],
                                                            target: Typ[V]) = {
      val dataVar = (dom ->: target).Var
      val x       = dom.Var
      val y       = dom.Var
      val p       = (x =:= y).Var
      dataVar :-> (x :~> (y :~> (p :-> RecFn(dom, target, dataVar, x, y)(p))))
    }

    /**
      * inductive definition for identity type family.
      */
    case class InducFn[U <: Term with Subs[U], V <: Term with Subs[V]](
        domain: Typ[U],
        targetFmly: FuncLike[U, FuncLike[U, FuncLike[Term, Typ[V]]]],
        data: FuncLike[U, V],
        start: U,
        end: U)
        extends IndInducFuncLike[
          Term,
          V,
          Func[U, Func[U, Typ[Term]]],
          FuncLike[U, FuncLike[U, FuncLike[Term, Typ[V]]]]] { self =>
      def newobj =
        throw new IllegalArgumentException(
          s"trying to use the constant $this as a variable (or a component of one)")

      val defnData = Vector(data)

      lazy val domW = {
        val x = domain.Var
        val y = domain.Var
        x :-> (y :-> (x =:= y))
      }

      val codXs = targetFmly

      val index = Vector(start, end)

      def subs(x: Term, y: Term) =
        InducFn(domain.replace(x, y),
                targetFmly.replace(x, y),
                data.replace(x, y),
                start.replace(x, y),
                end.replace(x, y))

      //      val a = domain.Var

      //      val dom = a ~>:(targetFmly(a)(a)(Refl(domain, a)))

      lazy val dom = start =:= end

      lazy val p = dom.Var

      lazy val typ = p ~>: (targetFmly(start)(end)(p))

      lazy val depcodom = p :-> targetFmly(start)(end)(p)

      def act(t: Term) =
        if (start == end && t == Refl(domain, start)) data(start)
        else targetFmly(start)(end)(t).symbObj(ApplnSym(self, t))
    }

    /**
      * inductive definition for identity type family.
      */
    def induc[U <: Term with Subs[U], V <: Term with Subs[V]](
        domain: Typ[U],
        targetFmly: FuncLike[U, FuncLike[U, FuncLike[Term, Typ[V]]]]) = {

      val a = domain.Var

      val dataVar = (a ~>: (targetFmly(a)(a)(Refl(domain, a)))).Var

      val x = domain.Var

      val y = domain.Var

      val p = (x =:= y).Var

      dataVar :->
        (x :~> (y :~> (p :-> InducFn(domain, targetFmly, dataVar, x, y)(p))))
    }

    /**
      * symmetry term of type `x = y -> y = x` as a function of `x` and `y`
      */
    def symm[U <: Term with Subs[U]](dom: Typ[U]) = {
      val x         = dom.Var
      val y         = dom.Var
      val p         = IdentityTyp(dom, x, y).Var
      val typFamily = lambda(x)(lambda(y)(lmbda(p)(y =:= x)))
      val inducFn   = induc(dom, typFamily)
      val baseCase  = lambda(x)(Refl(dom, x))
      inducFn(baseCase)
    }

    def preTrans[U <: Term with Subs[U]](dom: Typ[U]) = {
      val x         = dom.Var
      val y         = dom.Var
      val z         = dom.Var
      val p         = IdentityTyp(dom, x, y).Var
      val typFamily = lambda(x)(lambda(y)(lmbda(p)((y =:= z) ->: (x =:= z))))
      val inducFn   = induc(dom, typFamily)
      val q         = (x =:= x).Var
      val baseCase  = lambda(x)(id(x =:= z))
      lambda(z)(inducFn(baseCase))
    }

    /**
      * transitivity term of type `x = y -> y = z -> x = z` as a function of `x`, `y` and `z`
      */
    def trans[U <: Term with Subs[U]](dom: Typ[U]) = {
      val x = dom.Var
      val y = dom.Var
      val z = dom.Var
      x :~> (y :~> (z :~> (IdentityTyp.preTrans(dom)(z)(x)(y))))
    }

    /**
      * converse  of extensionality (function misnamed):
      * term with type `x =y -> f(x) = f(y)` as function of `x` and `y`
      */
    def extnslty[U <: Term with Subs[U], V <: Term with Subs[V]](
        f: Func[U, V]) = {
      val x         = f.dom.Var
      val y         = f.dom.Var
      val p         = IdentityTyp(f.dom, x, y).Var
      val typFamily = lambda(x)(lambda(y)(lmbda(p)((f(x) =:= f(y)))))
      val inducFn   = induc(f.dom, typFamily)
      val image     = Refl(f.codom, f(x)): Term
      val baseCase  = lambda(x)(image)
      inducFn(baseCase)
    }

    /**
      * transport: term with type `x = y -> f(x) -> f(y)` as function of `x` and `y`
      */
    def transport[U <: Term with Subs[U], V <: Term with Subs[V]](
        f: Func[U, Typ[V]]) = {
      val x         = f.dom.Var
      val y         = f.dom.Var
      val p         = IdentityTyp(f.dom, x, y).Var
      val typFamily = lambda(x)(lambda(y)(lmbda(p)((f(x) ->: f(y)))))
      val inducFn   = induc(f.dom, typFamily)
      val baseCase  = x :~> (id(f(x)))
      inducFn(baseCase)
    }
  }

  //	implicit def richTerm(term: Term with Subs[Term]) = RichTerm(term)

  //	implicit def richTyp(typ: Typ[Term] with Subs[Typ[Term]]) = RichTerm(typ)

  object PlusTyp {

    /**
      * A -> A + B
      */
    case class FirstIncl[U <: Term with Subs[U], V <: Term with Subs[V]](
        typ: PlusTyp[U, V],
        value: U)
        extends Term
        with Subs[FirstIncl[U, V]] {

      def newobj =
        throw new IllegalArgumentException(
          s"trying to use the constant $this as a variable (or a component of one)") //FirstIncl(typ, value.newobj)

      def subs(x: Term, y: Term) =
        FirstIncl(typ.replace(x, y), value.replace(x, y))
    }

    /**
      * B -> A + B
      */
    case class ScndIncl[U <: Term with Subs[U], V <: Term with Subs[V]](
        typ: PlusTyp[U, V],
        value: V)
        extends Term
        with Subs[ScndIncl[U, V]] {
      def newobj =
        throw new IllegalArgumentException(
          s"trying to use the constant $this as a variable (or a component of one)") //ScndIncl(typ, value.newobj)

      def subs(x: Term, y: Term) =
        ScndIncl(typ.replace(x, y), value.replace(x, y))
    }

    /**
      * recursive definition for co-product
      */
    case class RecFn[U <: Term with Subs[U],
                     V <: Term with Subs[V],
                     W <: Term with Subs[W]](first: Typ[U],
                                             second: Typ[V],
                                             codom: Typ[W],
                                             firstCase: Func[U, W],
                                             secondCase: Func[V, W])
        extends RecFunc[Term, W] {
      val defnData = Vector(firstCase, secondCase)

      def act(x: Term) = x match {
        case PlusTyp.FirstIncl(typ, y) if typ == (first || second) =>
          firstCase(y.asInstanceOf[U])
        case PlusTyp.ScndIncl(typ, y) if typ == (first || second) =>
          secondCase(y.asInstanceOf[V])
        case _ =>
          codom.symbObj(ApplnSym(this, x))
      }

      lazy val typ = dom ->: codom

      def subs(x: Term, y: Term) =
        RecFn(first.replace(x, y),
              second.replace(x, y),
              codom.replace(x, y),
              firstCase.replace(x, y),
              secondCase.replace(x, y))

      val dom: provingground.HoTT.Typ[provingground.HoTT.Term] =
        PlusTyp(first, second)

      def newobj =
        throw new IllegalArgumentException(
          s"trying to use the constant $this as a variable (or a component of one)")
    }
  }

  /**
    * coproduct type A + B
    */
  case class PlusTyp[U <: Term with Subs[U], V <: Term with Subs[V]](
      first: Typ[U],
      second: Typ[V])
      extends Typ[Term]
      with Subs[PlusTyp[U, V]] { plustyp =>
    def i(value: U) = PlusTyp.FirstIncl(this, value)

    def j(value: V) = PlusTyp.ScndIncl(this, value)

    lazy val incl1 = {
      val a = first.Var
      lmbda(a)(i(a))
    }

    lazy val incl2 = {
      val a = second.Var
      lmbda(a)(j(a))
    }

    /**
      * recursive definition on the co-product
      */
    def rec[W <: Term with Subs[W]](codom: Typ[W]) = {
      val firstData  = (first ->: codom).Var
      val secondData = (second ->: codom).Var
      firstData :->
        (secondData :->
          (PlusTyp.RecFn(first, second, codom, firstData, secondData): Func[
            Term,
            W]))
    }

    /**
      * inductive definition on the co-product
      */
    case class InducFn[W <: Term with Subs[W]](depcodom: Func[Term, Typ[W]],
                                               firstCase: FuncLike[U, W],
                                               secondCase: FuncLike[V, W])
        extends InducFuncLike[Term, W] {
      val defnData = Vector(firstCase, secondCase)

      def act(x: Term) = x match {
        case PlusTyp.FirstIncl(typ, y) if typ == plustyp =>
          firstCase(y.asInstanceOf[U])
        case PlusTyp.ScndIncl(typ, y) if typ == plustyp =>
          secondCase(y.asInstanceOf[V])
        case _ =>
          depcodom(x).symbObj(ApplnSym(this, x))
      }

      lazy val typ = PiDefn(depcodom)

      def subs(x: Term, y: Term) =
        PlusTyp(first.replace(x, y), second.replace(x, y)).InducFn(
          depcodom.replace(x, y),
          firstCase.replace(x, y),
          secondCase.replace(x, y))

      lazy val dom: provingground.HoTT.Typ[provingground.HoTT.Term] = plustyp

      def newobj =
        throw new IllegalArgumentException(
          s"trying to use the constant $this as a variable (or a component of one)")
    }

    /**
      * inductive definition on the coproduct
      */
    def induc[W <: Term with Subs[W]](depcodom: Func[Term, Typ[W]]) = {
      val (a, b)     = (first.Var, second.Var)
      val firstData  = (a ~>: depcodom(incl1(a))).Var
      val secondData = (b ~>: depcodom(incl2(b))).Var
      firstData :~>
        (secondData :~>
          (InducFn(depcodom, firstData, secondData): FuncLike[Term, W]))
    }

    def subs(x: Term, y: Term) =
      PlusTyp(first.replace(x, y), second.replace(x, y))

    def newobj =
      throw new IllegalArgumentException(
        s"trying to use the constant $this as a variable (or a component of one)")

    type Obj = Term

    lazy val typ = Type

    def variable(name: AnySym) = SymbObj(name, this)
  }

  /**
    * folds in as many terms of the list as possible,
    * applying terms as long as the result is a function and the list is non-empty.
    */
  def foldterms: (Term, List[Term]) => Term = {
    case (f: FuncLike[u, _], x :: ys) if f.dom == x.typ =>
      foldterms(f.applyUnchecked(x.asInstanceOf[u]), ys)
    case (t, _) => t
  }

  /**
    * fold using function application after applying functions;
    * used mainly when type information is lost (at runtime).
    */
  def fold(fn: Term)(args: Term*): Term = (fn, args.toList) match {
    case (t, List()) => t
    case (f: FuncLike[u, _], x :: ys) if f.dom == x.typ =>
      fold(f.applyUnchecked(x.asInstanceOf[u]))(ys: _*)
    case (f: FuncLike[u, _], x :: ys) =>
      throw new ApplnFailException(f, x)
    case (t, x :: ys) =>
      throw new IllegalArgumentException(
        s"attempting to apply $t, which is not a function")
  }

  /**
    * convenience methods to apply methods of special scala types such as functions
    * without the compiler knowing that the object has the special type.
    */
  object Fold {
    implicit class Folder[U <: Term with Subs[U]](fn: U) {
      def apply(args: Term*) = fold(fn)(args: _*)
    }

    def domain: Term => Typ[Term] = {
      case fn: FuncLike[u, v] => fn.dom
    }

    def variable: Term => Term = {
      case l: LambdaLike[_, _] => l.variable
    }

    def value: Term => Term = {
      case l: LambdaLike[_, _] => l.value
    }
  }

  /**
    * folds in as many terms with names given by the list as possible,
    * applying terms as long as the result is a function and the list is non-empty.
    */
  def foldnames: (Term, List[AnySym]) => Term = {
    case (f: FuncLike[u, _], x :: ys) =>
      val newvar = f.dom.symbObj(x)
      foldnames(f(newvar.asInstanceOf[u]), ys)
    case (t, _) => t
  }

  /**
    * repeatedly apply lambda
    */
  def polyLambda(variables: List[Term], value: Term): Term = variables match {
    case List()  => value
    case x :: ys => lambda(x)(polyLambda(ys, value))
  }

  /**
    * Symbol factory
    */
  def nextChar(s: Traversable[Char]) =
    if (s.isEmpty) 'a' else (s.max + 1).toChar

  /**
    * Helper for symbol factory
    */
  def usedChars(s: Traversable[Term]): Traversable[Char] = {
    def charOpt(obj: Term): Option[Char] = obj match {
      case sym: Symbolic => Try(sym.name.asInstanceOf[Char]).toOption
      case _             => None
    }

    s collect (Function.unlift(charOpt _))
  }

  /**
    * get variable from symbol factory
    */
  def nextVar(s: Traversable[Term])(typ: Typ[Term]) = {
    typ.symbObj(Name(nextChar(usedChars(s)).toString))
  }

  //  def nextName(name: String): String = {
  //    if (name == "") "a"
  //    else if (name.takeRight(1) == "z") nextName(name.dropRight(1)) + "a"
  //    else (name.dropRight(1)) + (name.toCharArray.last + 1).toChar.toString
  //  }

  def nextName(name: String): String =
    if (name == "") "a"
    else {
      if (name.endsWith("z")) nextName(name.dropRight(1)) + "a"
      else name.dropRight(1) + (name.toCharArray.last + 1).toChar.toString
    }

  /**
    * factory for variable names
    */
  object NameFactory {
    var name: String = ""

    def get = {
      val newname = nextName(name)

      name = newname

      Name("$" + newname)
    }
  }

  /**
    * return variable with name from factory.
    */
  def getVar[U <: Term with Subs[U]](typ: Typ[U]) =
    typ.symbObj(NameFactory.get)

  def getTypedVar[U <: Term with Subs[U]](typ: Typ[U]) =
    typ.typedVar(NameFactory.get)

  /**
    * returns whether term is a variable
    */
  def isVar(t: Term) = t match {
    case sym: Symbolic if sym.name.toString.startsWith("$") => true
    case _                                                  => false
  }

  /**
    * returns whether term is a function
    */
  def isFunc: Term => Boolean = {
    case _: FuncLike[_, _] => true
    case _                 => false
  }

  /**
    * returns whether term is a type
    */
  def isTyp: Term => Boolean = {
    case _: Typ[_] => true
    case _         => false
  }

  /**
    * returns whether term is a type family
    */
  def isTypFamily: Term => Boolean = {
    // case f: Func[u, v]     => isTyp(f.codom) || isTypFamily(f.codom)
    case f: FuncLike[u, v] =>
      val y = f(f.dom.Var)
      isTyp(y) || isTypFamily(y)
    case _ => false
  }

  def typFamilyDepth: Term => Option[Int] = {
    case tp: Typ[_]        => Some(0)
    case f: Func[u, v]     => typFamilyDepth(f.codom).map(_ + 1)
    case f: FuncLike[u, v] => typFamilyDepth(f.depcodom(f.dom.Var)).map(_ + 1)
    case _                 => None
  }

  /**
    * returns whether term is a universe
    */
  def isUniv(x: Term) = x match {
    case tp: Typ[u] => isTyp(tp.obj)
    case _          => false
  }

  /**
    * converts a general function `f` to a lambda `x :-> f(x)`;
    * if f is already a lambda, returns `f` without boxing
    *
    */
  def funcToLambda[U <: Term with Subs[U], V <: Term with Subs[V]](
      fn: FuncLike[U, V]) = fn match {
    case l: LambdaLike[U, V] => l
    case f: Func[U, V] =>
      val x = f.dom.Var
      LambdaFixed(x, f(x))
    case f: FuncLike[U, V] =>
      val x = f.dom.Var
      LambdaTerm(x, f(x))
  }

  def asLambdas[U <: Term with Subs[U]](term: U): Option[U] = term match {
    case LambdaFixed(x: Term, y: Term) =>
      for (z <- asLambdas(y); w <- Try(lmbda(x)(z).asInstanceOf[U]).toOption)
        yield w
    case LambdaTerm(x: Term, y: Term) =>
      for (z <- asLambdas(y); w <- Try(lambda(x)(z).asInstanceOf[U]).toOption)
        yield w
    case fn: Func[u, v] => {
      val x = fn.dom.Var
      val y = fn(x)
      Try(lmbda(x)(y).asInstanceOf[U]).toOption flatMap (asLambdas)
    }
    case fn: FuncLike[u, v] => {
      val x = fn.dom.Var
      val y = fn(x)
      Try(lambda(x)(y).asInstanceOf[U]).toOption flatMap (asLambdas)
    }
    case _ => None
  }

  /**
    * returns `Some(x)`` if the term is  of the form `f(x)` with `f` given,
    * otherwise None
    * @param func function f to match for f(x)
    */
  def getArg[D <: Term with Subs[D], U <: Term with Subs[U]](
      func: FuncLike[D, U]): Term => Option[D] = {
    case sym: Symbolic =>
      sym.name match {
        case fx: ApplnSym[u, w] =>
          val x = func.dom.Var
          if (fx.func.dom == func.dom &&
              fx.func(x.asInstanceOf[u]) == func(x) && fx.arg.typ == func.dom)
            Try(Some(fx.arg.asInstanceOf[D])).getOrElse(None)
          else getArg(func)(fx.func)
        case _ => None
      }
    case _ => None
  }

  /**
    * returns variab in the term, converting functions to lambdas if needed.
    */
  def getVariables(n: Int)(t: Term): List[Term] =
    if (n == 0) List()
    else
      t match {
        case fn: FuncLike[u, v] =>
          val l = funcToLambda(fn)
          l.variable :: getVariables(n - 1)(l.value)
      }

  def getTypVariables(n: Int)(t: Term): List[Typ[Term]] =
    getVariables(n)(t) map { case t: Typ[u] => t }

  /**
    * Just a wrapper to allow singleton objects
    */
  class Cnst(val term: Term) extends Term {
    //    val value = term

    val typ = term.typ

    def subs(x: Term, y: Term) = this

    def newobj =
      throw new IllegalArgumentException(
        s"trying to use the constant $this as a variable (or a component of one)")
  }

  class CnstFunc[U <: Term with Subs[U], V <: Term with Subs[V]](
      override val term: Func[U, V])
      extends Cnst(term)
      with Func[U, V] {
    //    override val value : Func[U, V] = term

    def act(x: U) = term(x)

    val dom = term.dom

    val codom = term.codom

    override val typ = dom ->: codom

    override def newobj =
      throw new IllegalArgumentException(
        s"trying to use the constant $this as a variable (or a component of one)")

    override def subs(x: Term, y: Term) = this
  }

  class CnstFuncLike[U <: Term with Subs[U], V <: Term with Subs[V]](
      override val term: FuncLike[U, V])
      extends Cnst(term)
      with FuncLike[U, V] {
    //    override val value:

    def act(x: U) = term(x)

    val dom = term.dom

    override val typ: Typ[FuncLike[U, V]] = term.typ

    val depcodom = term.depcodom

    override def newobj =
      throw new IllegalArgumentException(
        s"trying to use the constant $this as a variable (or a component of one)")

    override def subs(x: Term, y: Term) = this
  }

  // -----------------------------------------------
  // Deprecated code - old style type families.

  object Deprec {

    /**
      * returns type family, but needs a universe specified as the codomain.
      */
    def typFamilyDefn[W <: Term with Subs[W], U <: Term with Subs[U]](
        dom: Typ[W],
        codom: Typ[Typ[U]],
        f: W => Typ[U]) = {
      new FuncDefn[W, Typ[U]](f, dom, codom)
    }

    case class MiniVerse[U <: Term with Subs[U]](sample: Typ[U])
        extends Typ[Typ[U]] {
      type Obj = Typ[U]

      lazy val typ = MiniVerse[Typ[U]](this)

      def variable(name: AnySym) = sample

      def newobj =
        throw new IllegalArgumentException(
          s"trying to use the constant $this as a variable (or a component of one)")

      def subs(x: Term, y: Term) = this
    }
  }
}<|MERGE_RESOLUTION|>--- conflicted
+++ resolved
@@ -539,11 +539,7 @@
   }
 
   def isWitness(t: Term) = t match {
-<<<<<<< HEAD
-    case sym: Symbolic => sym.name == Name("_")
-=======
-    case sym: Symbolic =>  Name("_") == sym.name 
->>>>>>> b7af6241
+    case sym: Symbolic =>  Name("_") == sym.name
     case _ => false
   }
 
@@ -1782,12 +1778,8 @@
     // else {
     val newvar = variable.newobj
     val newValue = value.replace(variable, newvar)
-<<<<<<< HEAD
-    if (value.typ != newValue.typ)
-=======
     if (newValue == value) LambdaFixed(witVar(variable), value)
     else if (value.typ != newValue.typ)
->>>>>>> b7af6241
       LambdaTerm(newvar, newValue)
     else LambdaFixed(newvar, newValue)
     // }
@@ -1880,12 +1872,8 @@
     // assert(newvar != variable, s"new variable of type ${newvar.typ} not new")
     // assert(newvar.typ == variable.typ, s"variable $variable changed type")
     //    LambdaTypedFixed(newvar.typed, value.replace(variable, newvar).typed)
-<<<<<<< HEAD
-    LambdaFixed(newvar, newValue)
-=======
     if (newValue == value) LambdaFixed(witVar(variable), value)
     else LambdaFixed(newvar, newValue)
->>>>>>> b7af6241
     // }
   }
 
