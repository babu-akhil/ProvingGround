package provingground
import HoTT._
//import ScalaUniverses._
import math._
import scala.language.existentials

import scala.util.Try

/**
  * @author gadgil
  */
object FamilyPattern {

  /**
    * A pattern for families, e.g. of inductive types to be defined
    * for instance A -> B -> W, where W is the type to be defined;
    * ends with the type with members.
    *
    * given a codomain C, or a family of codomains, we can lift functions W -> C to functions on families.
    * @tparam O scala type of objects of W, i.e., members of the family.
    * @tparam F scala type of sections, e.g. A -> B -> W
    * @tparam C scala type of the codomain, needed to deduce types for induced functions.
    *
    * This is used in more than one way, which perhaps should be separated: for constructor types and for inductive families.
    * Hence we need two kinds of induced functions, e.g., (A -> B -> W) -> (A -> B -> X) and (A -> B -> W -> X).
    *
    */
  sealed trait FmlyPtn[
      O <: Term with Subs[O], C <: Term with Subs[C], F <: Term with Subs[F]] {
    self =>

<<<<<<< HEAD
   type IterFunc = Func[TT, head.IterFunc]

   type IterTypFunc = Func[TT, head.IterTypFunc]

   type IterDepFunc = FuncLike[TT, head.IterDepFunc]

   type DepTargetType = FuncLike[TT, D]

   def iterFuncTyp(w: FamilyType, x: Typ[Cod]): Typ[IterFunc] = {
     val headtyp = head.iterFuncTyp(w(w.dom.obj), x)
     tail ->: headtyp
   }

   def iterDepFuncTyp(w: FamilyType, xs: IterTypFunc): Typ[IterDepFunc] = {
     val a = tail.Var
     val headtyp = lmbda(a)(head.iterDepFuncTyp(w(w.dom.obj), xs(a)))
     PiTyp(headtyp)
   }

   type ArgType = PairObj[TT, S]

 //  def arg(x: Total) = PairObj(x.first, head.arg(x.second))

   //    def contract(f: Family)(arg: ArgType): O = headfibre(arg).contract(f(arg.first))(arg.second)

   def fill(g: IterFunc)(arg: ArgType): Func[O, C] = {
     headfibre(arg.first).fill(g(arg.first))(arg.second)
   }

   def depFill(g: IterDepFunc)(arg: ArgType): FuncLike[O, C] = {
     headfibre(arg.first).depFill(g(arg.first))(arg.second)
   }

   def curry(f: Func[Total, Cod]): IterFunc = {
     val fdom = f.dom
     val z = fdom.Var
     val x = z.first
     val y = z.second
     lmbda(x)(
       headfibre(x).curry(
         lmbda(y)(f(z))
       )
     )
   }

   def domTotal(w: FamilyType): Typ[Total] = PairTyp(w.dom, head.domTotal(w(w.dom.obj)))

   def totalDomain(g: IterFunc) = PairTyp(g.dom, head.totalDomain(g(g.dom.obj)))

   def uncurry(g: IterFunc): Func[Total, Cod] = {
     val dom = totalDomain(g)
     val ab = dom.Var
     lmbda(ab)(head.uncurry(g(ab.first))(ab.second))
   }

   def depTotalDomain(g: IterDepFunc) = PairTyp(g.dom, head.depTotalDomain(g(g.dom.obj)))

   def depUncurry(g: IterDepFunc): FuncLike[Total, Cod] = {
     val dom = depTotalDomain(g)
     val ab = dom.Var
     lambda(ab)(head.depUncurry(g(ab.first))(ab.second))
   }

   def depCurry(f: FuncLike[Total, Cod]): IterDepFunc = {
     val fdom = f.dom
     val z = fdom.Var
     val x = z.first
     val y = z.second
     lambda(x)(
       headfibre(x).depCurry(
         lambda(y)(f(z))
       )
     )
   }

   def contractType(w: FamilyType)(arg: ArgType): Typ[O] = headfibre(arg).contractType(w(arg.first))(arg.second)

   type TargetType = Func[TT, T]

   //    type DepTargetType = FuncLike[Term, D]

   def target(x: Typ[Cod]) = tail ->: head.target(x)

   def depTarget(xs: Func[O, Typ[Cod]]) = (fmly: Family) =>
     {
       val a = tail.Var
       val b = fmly(a)
       val targfibre = lmbda(a)(headfibre(a).depTarget(xs)(b))
       PiTyp(targfibre)
     }

   //    type Cod = head.Cod

   def withCod[CC <: Term with Subs[CC]](w: Typ[O]) = {
     val newHead = head.withCod[CC](w)
     FuncFmlyPtn[TT, newHead.Family, newHead.FamilyType, newHead.IterFunc, newHead.IterTypFunc, newHead.IterDepFunc, newHead.ArgType, newHead.TargetType, newHead.DepTargetType, O, CC, newHead.Total](tail, newHead)
   }

   val headfibre = (arg: Term) => head

   val univLevel = max(head.univLevel, univlevel(tail.typ))

   /**
    * inductively defining the induced function.
    * maps (g : tail --> head(W)) to func : tail --> head(X) given (head(W) --> head(X))
    *
    */
   def induced(f: Func[O, Cod]): Family => TargetType = {
     val x = tail.Var
     val g = apply(f.dom).Var
     lmbda(g)(
       lmbda(x)(head.induced(f)(g(x)))
     )

   }

   /**
    * inductively defining the induced function.
    * maps (g : tail --> head(W)) to func : (t : tail) ~> head(Xs(t)) given (head(W) --> (t: tail) ~> head(Xs(t)))
    *
    */
   def inducedDep(f: FuncLike[O, Cod]): Family => DepTargetType = {
     val x = tail.Var
     val g = apply(f.dom).Var
     lambda(g)(
       lambda(x)(head.inducedDep(f)(g(x)))
     )

   }
 }

 /**
  * Extending by a constant type A a family of type patterns depending on (a : A).
  *
  */
 case class DepFuncFmlyPtn[
   TT <: Term with Subs[TT],
   V <: Term with Subs[V], FV <: Term with Subs[FV], I <: Term with Subs[I],
   IT <: Term with Subs[IT], DI <: Term with Subs[DI], S <: Term with Subs[S],
   T <: Term with Subs[T], D <: Term with Subs[D], O <: Term with Subs[O],
   C <: Term with Subs[C], HTot <: Term with Subs[HTot]](
   tail: Typ[TT],
   headfibre: TT => FmlyPtn[O, C, V] {
     type FamilyType = FV;
     type IterFunc = I;
     type IterTypFunc = IT;
     type IterDepFunc = DI;
     type ArgType = S;
     type TargetType = T; type DepTargetType = D;
     type Total = HTot
   },
   headlevel: Int = 0
 ) extends RecFmlyPtn[TT, V, FV, S, T, D, O, C] {

   //    type Family =  FuncLike[Term, V]

   type FamilyType = FuncLike[TT, FV]

   type Total = DepPair[TT, HTot]

   def value(x: Total) = headfibre(x.first).value(x.second)

   type IterFunc = FuncLike[TT, I]

   type IterTypFunc = Func[TT, IT]

   type IterDepFunc = FuncLike[TT, DI]

   def iterFuncTyp(w: FamilyType, x: Typ[Cod]): Typ[IterFunc] = {
     val a = tail.Var
     val fibre = lmbda(a)(headfibre(a).iterFuncTyp(w(a), x))
     PiTyp(fibre)
   }

   def iterDepFuncTyp(w: FamilyType, xs: IterTypFunc): Typ[IterDepFunc] = {
     val a = tail.Var
     val fibre = lmbda(a)(headfibre(a).iterDepFuncTyp(w(a), xs(a)))
     PiTyp(fibre)
   }

   type ArgType = DepPair[TT, S]

   //    def contract(f: Family)(arg: ArgType): O = headfibre(arg).contract(f(arg.first))(arg.second)

   def fill(g: IterFunc)(arg: ArgType): Func[O, C] = {
     headfibre(arg.first).fill(g(arg.first))(arg.second)
   }

   def depFill(g: IterDepFunc)(arg: ArgType): FuncLike[O, C] = {
     headfibre(arg.first).depFill(g(arg.first))(arg.second)
   }

   def curry(f: Func[Total, Cod]): IterFunc = {
     val fdom = f.dom
     val z = fdom.Var
     val x = z.first
     val y = z.second
     lmbda(x)(
       headfibre(x).curry(
         lmbda(y)(f(z))
       )
     )
   }

   def domTotal(w: FamilyType): Typ[Total] = {
     val a = w.dom.Var
     val fibre = lmbda(a)(headfibre(a).domTotal(w(a)))
     SigmaTyp(fibre)
   }

   def totalDomain(g: IterFunc) = {
     val a = g.dom.Var
     val fibre = lmbda(a)(headfibre(a).totalDomain(g(a)))
     SigmaTyp(fibre)
   }

   def uncurry(g: IterFunc): Func[Total, Cod] = {
     val dom = totalDomain(g)
     val ab = dom.Var
     lmbda(ab)(headfibre(ab.first).uncurry(g(ab.first))(ab.second))
   }

   def depCurry(f: FuncLike[Total, Cod]): IterDepFunc = {
     val fdom = f.dom
     val z = fdom.Var
     val x = z.first
     val y = z.second
     lambda(x)(
       headfibre(x).depCurry(
         lambda(y)(f(z))
       )
     )

   }

   def depTotalDomain(g: IterDepFunc) = {
     val a = g.dom.obj
     val fibre = lmbda(a)(headfibre(a).depTotalDomain(g(a)))
     SigmaTyp(fibre)
   }

   def depUncurry(g: IterDepFunc): FuncLike[Total, Cod] = {
     val dom = depTotalDomain(g)
     val ab = dom.Var
     lambda(ab)(headfibre(ab.first).depUncurry(g(ab.first))(ab.second))
   }

   def contractType(w: FamilyType)(arg: ArgType): Typ[O] = headfibre(arg.first).contractType(w(arg.first))(arg.second)

   type TargetType = FuncLike[TT, T]

   // type DepTargetType = FuncLike[Term, D]

   def apply(W: Typ[O]) = {
     val x = tail.Var
     val fiber = lmbda(x)(headfibre(x)(W))
     //   val fiber = typFamily(tail,  (t : Term) => headfibre(t)(W))
     PiTyp[TT, V](fiber)
   }

   //  type Cod = C

   def target(x: Typ[Cod]) = {
     val a = tail.Var
     val targfibre = lmbda(a)(headfibre(a).target(x))
     PiTyp(targfibre)
   }

   def withCod[CC <: Term with Subs[CC]](w: Typ[O]) = {
     val newHead = headfibre(tail.Var)
     type VV = newHead.Family
     type FVV = newHead.FamilyType
     type SS = newHead.ArgType
     type TTT = newHead.TargetType
     type DD = newHead.DepTargetType
     val newHeadFibre = (t: TT) =>
       (
         headfibre(t).withCod[CC](w).asInstanceOf[FmlyPtn[O, CC, VV] {
           type FamilyType = FVV;
           type IterFunc = I;
           type IterTypFunc = IT;
           type IterDepFunc = DI;
           type ArgType = SS;
           type TargetType = TTT; type DepTargetType = DD;
           type Total = HTot
         }]
       )
     DepFuncFmlyPtn[TT, VV, FVV, I, IT, DI, SS, TTT, DD, O, CC, HTot](tail, newHeadFibre)
   }

   //    val head = headfibre(tail.Var)

   //    type Family = FuncLike[Term, head.Family]

   def induced(f: Func[O, Cod]): Family => TargetType = {
     val x = tail.Var
     val g = apply(f.dom).Var
     lambda(g)(
       lambda(x)(headfibre(x).induced(f)(g(x)))
     )

   }

   def inducedDep(f: FuncLike[O, Cod]): Family => DepTargetType = {
     val x = tail.Var
     val g = apply(f.dom).Var
     lambda(g)(
       lambda(x)(headfibre(x).inducedDep(f)(g(x)))
     )

   }

   val univLevel = max(univlevel(tail.typ), headlevel)
 }
=======
    /**
      * the universe containing the type
      */
    val univLevel: Int

    type Cod = C

    /**
      * scala type (upper bound) for a member of the family, i.e., sections
      */
//   type Family = F

    /**
      *  type of  W, i.e., sections to a universe.
      */
    type FamilyType = F

    /**
      * type of the total space, i.e., all terms in some W.
      */
    type Total <: Term with Subs[Total]

    /**
      * project an element of the total type to its value, i.e., drop arguments
      */
    def value(x: Total): O

    /**
      *  Type of Curried function to X.
      */
    type IterFunc <: Term with Subs[IterFunc]

    /**
      *  Type of curried function to typ[X]
      */
    type IterTypFunc <: Term with Subs[IterTypFunc]

    type IterDepFunc <: Term with Subs[IterDepFunc]

    def iterFuncTyp(w: FamilyType, x: Typ[Cod]): Typ[IterFunc]

    def iterDepFuncTyp(w: FamilyType, xs: IterTypFunc): Typ[IterDepFunc]

    def domTotal(w: FamilyType): Typ[Total]

    //    def contract(f: Family)(arg: ArgType): O

    def fill(g: IterFunc)(arg: ArgType): Func[O, C]

    def depFill(g: IterDepFunc)(arg: ArgType): FuncLike[O, C]

    def curry(f: Func[Total, Cod]): IterFunc

    def totalDomain(g: IterFunc): Typ[Total]

    def uncurry(g: IterFunc): Func[Total, Cod]

    def depCurry(f: FuncLike[Total, Cod]): IterDepFunc

    def depTotalDomain(g: IterDepFunc): Typ[Total]

    def depUncurry(g: IterDepFunc): FuncLike[Total, Cod]

    def contractType(w: FamilyType)(arg: ArgType): Typ[O]

    //    def collapse(mem: PairObj[Family, ArgType]) = contract(mem.first)(mem.second)

    /**
      *  type of total index
      */
    type ArgType <: Term with Subs[ArgType]

    //  def arg(x: Total): ArgType

    def withCod[CC <: Term with Subs[CC]](w: Typ[O]): FmlyPtn[O, CC, F]

    val me: FmlyPtn[O, C, F] {
      type IterFunc = self.IterFunc;
      type IterTypFunc = self.IterTypFunc;
      type IterDepFunc = self.IterDepFunc;
      type ArgType = self.ArgType;
      type Total = self.Total
    } = self

    def ->:[TT <: Term with Subs[TT]](tail: Typ[TT]) = FuncFmlyPtn(tail, me)

    def ~>:[TT <: Term with Subs[TT]](tailVar: TT) = {
      val tail = tailVar.typ
      val newHeadFibre = (t: Term) =>
        (
            self
              .subs(tailVar, t)
              .asInstanceOf[FmlyPtn[O, C, F] {
                    //         type FamilyType = self.FamilyType;
                    type IterFunc = self.IterFunc;
                    type IterTypFunc = self.IterTypFunc;
                    type IterDepFunc = self.IterDepFunc;
                    type ArgType = self.ArgType;
                    type Total = self.Total
                  }]
        )
      DepFuncFmlyPtn(tail, newHeadFibre)
    }

    def subs(x: Term, y: Term): FmlyPtn[O, C, F]
  }

  object FmlyPtn {
    def getOpt[O <: Term with Subs[O], F <: Term with Subs[F]](
        typ: Typ[O], fmlyTyp: Typ[F]) =
      Try(get[O, F](typ, fmlyTyp)).toOption

    def get[O <: Term with Subs[O], F <: Term with Subs[F]](
        typ: Typ[O], fmlyTyp: Typ[F]): FmlyPtn[O, Term, F] =
      fmlyTyp match {
        case `typ` => IdFmlyPtn[O, Term].asInstanceOf[FmlyPtn[O, Term, F]]
        case FuncTyp(dom: Typ[u], codom: Typ[v]) =>
          val head = get[O, v](typ, codom)
          val tail = dom
          val headCast: FmlyPtn[O, Term, head.FamilyType] {
//           type FamilyType = head.FamilyType;
            type IterFunc = head.IterFunc;
            type IterTypFunc = head.IterTypFunc;
            type IterDepFunc = head.IterDepFunc;
            type ArgType = head.ArgType;
            type Total = head.Total
          } = head
          val funcFmlyPtn = FuncFmlyPtn(tail, headCast)
          funcFmlyPtn.asInstanceOf[FmlyPtn[O, Term, F]]
        case tp: PiTyp[u, v] =>
          val fibre = tp.fibers
          val tail = fibre.dom
          val a = tail.Var
          val headfibre = (x: u) => get[O, v](typ, fibre(x))
          val newHead = headfibre(tail.Var)
//         type VV = newHead.Family
          type I = newHead.IterFunc
          type IT = newHead.IterTypFunc
          type DI = newHead.IterDepFunc
          type FVV = newHead.FamilyType
          type SS = newHead.ArgType
          type HTot = newHead.Total
          val newHeadFibre = (t: u) =>
            (
                headfibre(t).asInstanceOf[FmlyPtn[O, Term, FVV] {
//               type FamilyType = FVV;
                      type IterFunc = I;
                      type IterTypFunc = IT;
                      type IterDepFunc = DI;
                      type ArgType = SS;
                      type Total = HTot
                    }]
          )
          DepFuncFmlyPtn(tail, newHeadFibre).asInstanceOf[FmlyPtn[O, Term, F]]
      }
  }

  val Types = IdFmlyPtn[Term, Term]()

  /**
    * The identity family
    */
  case class IdFmlyPtn[O <: Term with Subs[O], C <: Term with Subs[C]]()
      extends FmlyPtn[O, C, Typ[O]] {
    def apply(W: Typ[O]) = W

    def subs(x: Term, y: Term) = this
    //    type Family =  O

    // type FamilyType = Typ[O]

    type Total = O

    def value(x: Total): O = x

    type IterFunc = Func[O, C]

    type IterTypFunc = Func[O, Typ[C]]

    type IterDepFunc = FuncLike[O, C]

    def iterFuncTyp(w: FamilyType, x: Typ[Cod]): Typ[IterFunc] = w ->: x

    def iterDepFuncTyp(w: FamilyType, xs: IterTypFunc) = PiTyp(xs)

    type ArgType = AtomicTerm

    def arg(x: Total): AtomicTerm = Star

    def domTotal(w: FamilyType): Typ[Total] = w

    //    def contract(f: O)(arg: ArgType): O = f

    //    def contractDep(f: O)(arg: ArgType) = f

    def fill(g: IterFunc)(arg: ArgType): Func[O, C] = g

    def depFill(g: IterDepFunc)(arg: ArgType): FuncLike[O, C] = g

    def curry(f: Func[Total, Cod]): IterFunc = f

    def totalDomain(g: IterFunc) = g.dom

    def uncurry(g: IterFunc): Func[Total, Cod] = g

    def depCurry(f: FuncLike[Total, Cod]): IterDepFunc = f

    def depTotalDomain(g: IterDepFunc) = g.dom

    def depUncurry(g: IterDepFunc): FuncLike[Total, Cod] = g

    def contractType(w: FamilyType)(arg: ArgType): Typ[O] = w

    type TargetType = C

    type DepTargetType = C

    def target(x: Typ[Cod]) = x

    def depTarget(xs: Func[O, Typ[Cod]]) = xs

    def withCod[CC <: Term with Subs[CC]](w: Typ[O]) = IdFmlyPtn[O, CC]

    //    type Cod = C

    //    type MemberType = O

    val univLevel = 0

    /**
      * induced function is the given one.
      */
    def induced(f: Func[O, C]) = f

    /**
      * induced function is the given one.
      */
    def inducedDep(f: FuncLike[O, C]) = f
  }

  trait RecFmlyPtn[TT <: Term with Subs[TT],
                   FV <: Term with Subs[FV],
                   F <: FuncLike[TT, FV] with Subs[F],
                   S <: Term with Subs[S],
                   O <: Term with Subs[O],
                   C <: Term with Subs[C]]
      extends FmlyPtn[O, C, F] {

    //    type Family <:  FuncLike[Term, V] with Subs[Family]

//   type FamilyType <: FuncLike[TT, FV] with Subs[FamilyType]

    //   type ArgType <: AbsPair[Typ[Term], S] with Subs[AbsPair[Typ[Term], S]]

    //   def contract(f: Family)(arg: ArgType): O = headfibre(arg).contract(f(arg.first))(arg.second)

    val tail: Typ[TT]

    val headfibre: TT => FmlyPtn[O, C, FV] { type ArgType = S; }
  }

  case class FuncFmlyPtn[TT <: Term with Subs[TT],
                         FV <: Term with Subs[FV],
                         I <: Term with Subs[I],
                         IT <: Term with Subs[IT],
                         DI <: Term with Subs[DI],
                         S <: Term with Subs[S],
                         O <: Term with Subs[O],
                         C <: Term with Subs[C],
                         HTot <: Term with Subs[HTot]](
      tail: Typ[TT],
      head: FmlyPtn[O, C, FV] {
//     type FamilyType = FV;
        type IterFunc = I;
        type IterTypFunc = IT;
        type IterDepFunc = DI;
        type ArgType = S;
        type Total = HTot;
      }
  )
      extends FmlyPtn[O, C, Func[TT, FV]] {

    //  override type Family =  Func[Term, V]

//   type FamilyType = Func[TT, FV]

    type Total = PairObj[TT, HTot]

    def value(x: Total): O = head.value(x.second)

    type IterFunc = Func[TT, head.IterFunc]

    type IterTypFunc = Func[TT, head.IterTypFunc]

    type IterDepFunc = FuncLike[TT, head.IterDepFunc]

    def iterFuncTyp(w: FamilyType, x: Typ[Cod]): Typ[IterFunc] = {
      val headtyp = head.iterFuncTyp(w(w.dom.obj), x)
      tail ->: headtyp
    }

    def iterDepFuncTyp(w: FamilyType, xs: IterTypFunc): Typ[IterDepFunc] = {
      val a = tail.Var
      val headtyp = lmbda(a)(head.iterDepFuncTyp(w(w.dom.obj), xs(a)))
      PiTyp(headtyp)
    }

    type ArgType = PairObj[TT, S]

    //  def arg(x: Total) = PairObj(x.first, head.arg(x.second))

    //    def contract(f: Family)(arg: ArgType): O = headfibre(arg).contract(f(arg.first))(arg.second)

    def fill(g: IterFunc)(arg: ArgType): Func[O, C] = {
      headfibre(arg.first).fill(g(arg.first))(arg.second)
    }

    def depFill(g: IterDepFunc)(arg: ArgType): FuncLike[O, C] = {
      headfibre(arg.first).depFill(g(arg.first))(arg.second)
    }

    def curry(f: Func[Total, Cod]): IterFunc = {
      val fdom = f.dom
      val z = fdom.Var
      val x = z.first
      val y = z.second
      lmbda(x)(
          headfibre(x).curry(
              lmbda(y)(f(z))
          )
      )
    }

    def domTotal(w: FamilyType): Typ[Total] =
      PairTyp(w.dom, head.domTotal(w(w.dom.obj)))

    def totalDomain(g: IterFunc) =
      PairTyp(g.dom, head.totalDomain(g(g.dom.obj)))

    def uncurry(g: IterFunc): Func[Total, Cod] = {
      val dom = totalDomain(g)
      val ab = dom.Var
      lmbda(ab)(head.uncurry(g(ab.first))(ab.second))
    }

    def depTotalDomain(g: IterDepFunc) =
      PairTyp(g.dom, head.depTotalDomain(g(g.dom.obj)))

    def depUncurry(g: IterDepFunc): FuncLike[Total, Cod] = {
      val dom = depTotalDomain(g)
      val ab = dom.Var
      lambda(ab)(head.depUncurry(g(ab.first))(ab.second))
    }

    def depCurry(f: FuncLike[Total, Cod]): IterDepFunc = {
      val fdom = f.dom
      val z = fdom.Var
      val x = z.first
      val y = z.second
      lambda(x)(
          headfibre(x).depCurry(
              lambda(y)(f(z))
          )
      )
    }

    def contractType(w: FamilyType)(arg: ArgType): Typ[O] =
      headfibre(arg).contractType(w(arg.first))(arg.second)

    //    type Cod = head.Cod

    def withCod[CC <: Term with Subs[CC]](w: Typ[O]) = {
      val newHead = head.withCod[CC](w)
      FuncFmlyPtn[TT,
                  newHead.FamilyType,
                  newHead.IterFunc,
                  newHead.IterTypFunc,
                  newHead.IterDepFunc,
                  newHead.ArgType,
                  O,
                  CC,
                  newHead.Total](tail, newHead)
    }

    def subs(x: Term, y: Term) = {
      val newHead = head.subs(x, y)
      FuncFmlyPtn[TT,
                  newHead.FamilyType,
                  newHead.IterFunc,
                  newHead.IterTypFunc,
                  newHead.IterDepFunc,
                  newHead.ArgType,
                  O,
                  C,
                  newHead.Total](tail.replace(x, y), newHead)
    }

    val headfibre = (arg: Term) => head

    val univLevel = max(head.univLevel, univlevel(tail.typ))
  }

  /**
    * Extending by a constant type A a family of type patterns depending on (a : A).
    *
    */
  case class DepFuncFmlyPtn[TT <: Term with Subs[TT],
                            FV <: Term with Subs[FV],
                            I <: Term with Subs[I],
                            IT <: Term with Subs[IT],
                            DI <: Term with Subs[DI],
                            S <: Term with Subs[S],
                            O <: Term with Subs[O],
                            C <: Term with Subs[C],
                            HTot <: Term with Subs[HTot]](
      tail: Typ[TT],
      headfibre: TT => FmlyPtn[O, C, FV] {
//     type FamilyType = FV;
        type IterFunc = I;
        type IterTypFunc = IT;
        type IterDepFunc = DI;
        type ArgType = S;
        type Total = HTot
      },
      headlevel: Int = 0
  )
      extends RecFmlyPtn[TT, FV, FuncLike[TT, FV], S, O, C] {

    //    type Family =  FuncLike[Term, V]

//   type FamilyType = FuncLike[TT, FV]

    type Total = DepPair[TT, HTot]

    def value(x: Total) = headfibre(x.first).value(x.second)

    type IterFunc = FuncLike[TT, I]

    type IterTypFunc = Func[TT, IT]

    type IterDepFunc = FuncLike[TT, DI]

    def iterFuncTyp(w: FamilyType, x: Typ[Cod]): Typ[IterFunc] = {
      val a = tail.Var
      val fibre = lmbda(a)(headfibre(a).iterFuncTyp(w(a), x))
      PiTyp(fibre)
    }

    def iterDepFuncTyp(w: FamilyType, xs: IterTypFunc): Typ[IterDepFunc] = {
      val a = tail.Var
      val fibre = lmbda(a)(headfibre(a).iterDepFuncTyp(w(a), xs(a)))
      PiTyp(fibre)
    }

    type ArgType = DepPair[TT, S]

    //    def contract(f: Family)(arg: ArgType): O = headfibre(arg).contract(f(arg.first))(arg.second)

    def fill(g: IterFunc)(arg: ArgType): Func[O, C] = {
      headfibre(arg.first).fill(g(arg.first))(arg.second)
    }

    def depFill(g: IterDepFunc)(arg: ArgType): FuncLike[O, C] = {
      headfibre(arg.first).depFill(g(arg.first))(arg.second)
    }

    def curry(f: Func[Total, Cod]): IterFunc = {
      val fdom = f.dom
      val z = fdom.Var
      val x = z.first
      val y = z.second
      lmbda(x)(
          headfibre(x).curry(
              lmbda(y)(f(z))
          )
      )
    }

    def domTotal(w: FamilyType): Typ[Total] = {
      val a = w.dom.Var
      val fibre = lmbda(a)(headfibre(a).domTotal(w(a)))
      SigmaTyp(fibre)
    }

    def totalDomain(g: IterFunc) = {
      val a = g.dom.Var
      val fibre = lmbda(a)(headfibre(a).totalDomain(g(a)))
      SigmaTyp(fibre)
    }

    def uncurry(g: IterFunc): Func[Total, Cod] = {
      val dom = totalDomain(g)
      val ab = dom.Var
      lmbda(ab)(headfibre(ab.first).uncurry(g(ab.first))(ab.second))
    }

    def depCurry(f: FuncLike[Total, Cod]): IterDepFunc = {
      val fdom = f.dom
      val z = fdom.Var
      val x = z.first
      val y = z.second
      lambda(x)(
          headfibre(x).depCurry(
              lambda(y)(f(z))
          )
      )
    }

    def depTotalDomain(g: IterDepFunc) = {
      val a = g.dom.obj
      val fibre = lmbda(a)(headfibre(a).depTotalDomain(g(a)))
      SigmaTyp(fibre)
    }

    def depUncurry(g: IterDepFunc): FuncLike[Total, Cod] = {
      val dom = depTotalDomain(g)
      val ab = dom.Var
      lambda(ab)(headfibre(ab.first).depUncurry(g(ab.first))(ab.second))
    }

    def contractType(w: FamilyType)(arg: ArgType): Typ[O] =
      headfibre(arg.first).contractType(w(arg.first))(arg.second)

    // type DepTargetType = FuncLike[Term, D]

    //  type Cod = C

    def withCod[CC <: Term with Subs[CC]](w: Typ[O]) = {
      val newHead = headfibre(tail.Var)
//     type VV = newHead.Family
      type FVV = newHead.FamilyType
      type SS = newHead.ArgType
      val newHeadFibre = (t: TT) =>
        (
            headfibre(t)
              .withCod[CC](w)
              .asInstanceOf[FmlyPtn[O, CC, FVV] {
//           type FamilyType = FVV;
                    type IterFunc = I;
                    type IterTypFunc = IT;
                    type IterDepFunc = DI;
                    type ArgType = SS;
                    type Total = HTot
                  }]
        )
      DepFuncFmlyPtn[TT, FVV, I, IT, DI, SS, O, CC, HTot](tail, newHeadFibre)
    }

    def subs(x: Term, y: Term) = {
      val newHead = headfibre(tail.Var)
//     type VV = newHead.Family
      type FVV = newHead.FamilyType
      type SS = newHead.ArgType
      val newHeadFibre = (t: TT) =>
        (
            headfibre(t)
              .subs(x, y)
              .asInstanceOf[FmlyPtn[O, C, FVV] {
//           type FamilyType = FVV;
                    type IterFunc = I;
                    type IterTypFunc = IT;
                    type IterDepFunc = DI;
                    type ArgType = SS;
                    type Total = HTot
                  }]
        )
      DepFuncFmlyPtn[TT, FVV, I, IT, DI, SS, O, C, HTot](
          tail replace (x, y), newHeadFibre)
    }

    //    val head = headfibre(tail.Var)

    //    type Family = FuncLike[Term, head.Family]

    val univLevel = max(univlevel(tail.typ), headlevel)
  }
>>>>>>> fa216ba5
}<|MERGE_RESOLUTION|>--- conflicted
+++ resolved
@@ -24,327 +24,12 @@
     * This is used in more than one way, which perhaps should be separated: for constructor types and for inductive families.
     * Hence we need two kinds of induced functions, e.g., (A -> B -> W) -> (A -> B -> X) and (A -> B -> W -> X).
     *
+    * @param X codomain of the given function
     */
   sealed trait FmlyPtn[
       O <: Term with Subs[O], C <: Term with Subs[C], F <: Term with Subs[F]] {
     self =>
 
-<<<<<<< HEAD
-   type IterFunc = Func[TT, head.IterFunc]
-
-   type IterTypFunc = Func[TT, head.IterTypFunc]
-
-   type IterDepFunc = FuncLike[TT, head.IterDepFunc]
-
-   type DepTargetType = FuncLike[TT, D]
-
-   def iterFuncTyp(w: FamilyType, x: Typ[Cod]): Typ[IterFunc] = {
-     val headtyp = head.iterFuncTyp(w(w.dom.obj), x)
-     tail ->: headtyp
-   }
-
-   def iterDepFuncTyp(w: FamilyType, xs: IterTypFunc): Typ[IterDepFunc] = {
-     val a = tail.Var
-     val headtyp = lmbda(a)(head.iterDepFuncTyp(w(w.dom.obj), xs(a)))
-     PiTyp(headtyp)
-   }
-
-   type ArgType = PairObj[TT, S]
-
- //  def arg(x: Total) = PairObj(x.first, head.arg(x.second))
-
-   //    def contract(f: Family)(arg: ArgType): O = headfibre(arg).contract(f(arg.first))(arg.second)
-
-   def fill(g: IterFunc)(arg: ArgType): Func[O, C] = {
-     headfibre(arg.first).fill(g(arg.first))(arg.second)
-   }
-
-   def depFill(g: IterDepFunc)(arg: ArgType): FuncLike[O, C] = {
-     headfibre(arg.first).depFill(g(arg.first))(arg.second)
-   }
-
-   def curry(f: Func[Total, Cod]): IterFunc = {
-     val fdom = f.dom
-     val z = fdom.Var
-     val x = z.first
-     val y = z.second
-     lmbda(x)(
-       headfibre(x).curry(
-         lmbda(y)(f(z))
-       )
-     )
-   }
-
-   def domTotal(w: FamilyType): Typ[Total] = PairTyp(w.dom, head.domTotal(w(w.dom.obj)))
-
-   def totalDomain(g: IterFunc) = PairTyp(g.dom, head.totalDomain(g(g.dom.obj)))
-
-   def uncurry(g: IterFunc): Func[Total, Cod] = {
-     val dom = totalDomain(g)
-     val ab = dom.Var
-     lmbda(ab)(head.uncurry(g(ab.first))(ab.second))
-   }
-
-   def depTotalDomain(g: IterDepFunc) = PairTyp(g.dom, head.depTotalDomain(g(g.dom.obj)))
-
-   def depUncurry(g: IterDepFunc): FuncLike[Total, Cod] = {
-     val dom = depTotalDomain(g)
-     val ab = dom.Var
-     lambda(ab)(head.depUncurry(g(ab.first))(ab.second))
-   }
-
-   def depCurry(f: FuncLike[Total, Cod]): IterDepFunc = {
-     val fdom = f.dom
-     val z = fdom.Var
-     val x = z.first
-     val y = z.second
-     lambda(x)(
-       headfibre(x).depCurry(
-         lambda(y)(f(z))
-       )
-     )
-   }
-
-   def contractType(w: FamilyType)(arg: ArgType): Typ[O] = headfibre(arg).contractType(w(arg.first))(arg.second)
-
-   type TargetType = Func[TT, T]
-
-   //    type DepTargetType = FuncLike[Term, D]
-
-   def target(x: Typ[Cod]) = tail ->: head.target(x)
-
-   def depTarget(xs: Func[O, Typ[Cod]]) = (fmly: Family) =>
-     {
-       val a = tail.Var
-       val b = fmly(a)
-       val targfibre = lmbda(a)(headfibre(a).depTarget(xs)(b))
-       PiTyp(targfibre)
-     }
-
-   //    type Cod = head.Cod
-
-   def withCod[CC <: Term with Subs[CC]](w: Typ[O]) = {
-     val newHead = head.withCod[CC](w)
-     FuncFmlyPtn[TT, newHead.Family, newHead.FamilyType, newHead.IterFunc, newHead.IterTypFunc, newHead.IterDepFunc, newHead.ArgType, newHead.TargetType, newHead.DepTargetType, O, CC, newHead.Total](tail, newHead)
-   }
-
-   val headfibre = (arg: Term) => head
-
-   val univLevel = max(head.univLevel, univlevel(tail.typ))
-
-   /**
-    * inductively defining the induced function.
-    * maps (g : tail --> head(W)) to func : tail --> head(X) given (head(W) --> head(X))
-    *
-    */
-   def induced(f: Func[O, Cod]): Family => TargetType = {
-     val x = tail.Var
-     val g = apply(f.dom).Var
-     lmbda(g)(
-       lmbda(x)(head.induced(f)(g(x)))
-     )
-
-   }
-
-   /**
-    * inductively defining the induced function.
-    * maps (g : tail --> head(W)) to func : (t : tail) ~> head(Xs(t)) given (head(W) --> (t: tail) ~> head(Xs(t)))
-    *
-    */
-   def inducedDep(f: FuncLike[O, Cod]): Family => DepTargetType = {
-     val x = tail.Var
-     val g = apply(f.dom).Var
-     lambda(g)(
-       lambda(x)(head.inducedDep(f)(g(x)))
-     )
-
-   }
- }
-
- /**
-  * Extending by a constant type A a family of type patterns depending on (a : A).
-  *
-  */
- case class DepFuncFmlyPtn[
-   TT <: Term with Subs[TT],
-   V <: Term with Subs[V], FV <: Term with Subs[FV], I <: Term with Subs[I],
-   IT <: Term with Subs[IT], DI <: Term with Subs[DI], S <: Term with Subs[S],
-   T <: Term with Subs[T], D <: Term with Subs[D], O <: Term with Subs[O],
-   C <: Term with Subs[C], HTot <: Term with Subs[HTot]](
-   tail: Typ[TT],
-   headfibre: TT => FmlyPtn[O, C, V] {
-     type FamilyType = FV;
-     type IterFunc = I;
-     type IterTypFunc = IT;
-     type IterDepFunc = DI;
-     type ArgType = S;
-     type TargetType = T; type DepTargetType = D;
-     type Total = HTot
-   },
-   headlevel: Int = 0
- ) extends RecFmlyPtn[TT, V, FV, S, T, D, O, C] {
-
-   //    type Family =  FuncLike[Term, V]
-
-   type FamilyType = FuncLike[TT, FV]
-
-   type Total = DepPair[TT, HTot]
-
-   def value(x: Total) = headfibre(x.first).value(x.second)
-
-   type IterFunc = FuncLike[TT, I]
-
-   type IterTypFunc = Func[TT, IT]
-
-   type IterDepFunc = FuncLike[TT, DI]
-
-   def iterFuncTyp(w: FamilyType, x: Typ[Cod]): Typ[IterFunc] = {
-     val a = tail.Var
-     val fibre = lmbda(a)(headfibre(a).iterFuncTyp(w(a), x))
-     PiTyp(fibre)
-   }
-
-   def iterDepFuncTyp(w: FamilyType, xs: IterTypFunc): Typ[IterDepFunc] = {
-     val a = tail.Var
-     val fibre = lmbda(a)(headfibre(a).iterDepFuncTyp(w(a), xs(a)))
-     PiTyp(fibre)
-   }
-
-   type ArgType = DepPair[TT, S]
-
-   //    def contract(f: Family)(arg: ArgType): O = headfibre(arg).contract(f(arg.first))(arg.second)
-
-   def fill(g: IterFunc)(arg: ArgType): Func[O, C] = {
-     headfibre(arg.first).fill(g(arg.first))(arg.second)
-   }
-
-   def depFill(g: IterDepFunc)(arg: ArgType): FuncLike[O, C] = {
-     headfibre(arg.first).depFill(g(arg.first))(arg.second)
-   }
-
-   def curry(f: Func[Total, Cod]): IterFunc = {
-     val fdom = f.dom
-     val z = fdom.Var
-     val x = z.first
-     val y = z.second
-     lmbda(x)(
-       headfibre(x).curry(
-         lmbda(y)(f(z))
-       )
-     )
-   }
-
-   def domTotal(w: FamilyType): Typ[Total] = {
-     val a = w.dom.Var
-     val fibre = lmbda(a)(headfibre(a).domTotal(w(a)))
-     SigmaTyp(fibre)
-   }
-
-   def totalDomain(g: IterFunc) = {
-     val a = g.dom.Var
-     val fibre = lmbda(a)(headfibre(a).totalDomain(g(a)))
-     SigmaTyp(fibre)
-   }
-
-   def uncurry(g: IterFunc): Func[Total, Cod] = {
-     val dom = totalDomain(g)
-     val ab = dom.Var
-     lmbda(ab)(headfibre(ab.first).uncurry(g(ab.first))(ab.second))
-   }
-
-   def depCurry(f: FuncLike[Total, Cod]): IterDepFunc = {
-     val fdom = f.dom
-     val z = fdom.Var
-     val x = z.first
-     val y = z.second
-     lambda(x)(
-       headfibre(x).depCurry(
-         lambda(y)(f(z))
-       )
-     )
-
-   }
-
-   def depTotalDomain(g: IterDepFunc) = {
-     val a = g.dom.obj
-     val fibre = lmbda(a)(headfibre(a).depTotalDomain(g(a)))
-     SigmaTyp(fibre)
-   }
-
-   def depUncurry(g: IterDepFunc): FuncLike[Total, Cod] = {
-     val dom = depTotalDomain(g)
-     val ab = dom.Var
-     lambda(ab)(headfibre(ab.first).depUncurry(g(ab.first))(ab.second))
-   }
-
-   def contractType(w: FamilyType)(arg: ArgType): Typ[O] = headfibre(arg.first).contractType(w(arg.first))(arg.second)
-
-   type TargetType = FuncLike[TT, T]
-
-   // type DepTargetType = FuncLike[Term, D]
-
-   def apply(W: Typ[O]) = {
-     val x = tail.Var
-     val fiber = lmbda(x)(headfibre(x)(W))
-     //   val fiber = typFamily(tail,  (t : Term) => headfibre(t)(W))
-     PiTyp[TT, V](fiber)
-   }
-
-   //  type Cod = C
-
-   def target(x: Typ[Cod]) = {
-     val a = tail.Var
-     val targfibre = lmbda(a)(headfibre(a).target(x))
-     PiTyp(targfibre)
-   }
-
-   def withCod[CC <: Term with Subs[CC]](w: Typ[O]) = {
-     val newHead = headfibre(tail.Var)
-     type VV = newHead.Family
-     type FVV = newHead.FamilyType
-     type SS = newHead.ArgType
-     type TTT = newHead.TargetType
-     type DD = newHead.DepTargetType
-     val newHeadFibre = (t: TT) =>
-       (
-         headfibre(t).withCod[CC](w).asInstanceOf[FmlyPtn[O, CC, VV] {
-           type FamilyType = FVV;
-           type IterFunc = I;
-           type IterTypFunc = IT;
-           type IterDepFunc = DI;
-           type ArgType = SS;
-           type TargetType = TTT; type DepTargetType = DD;
-           type Total = HTot
-         }]
-       )
-     DepFuncFmlyPtn[TT, VV, FVV, I, IT, DI, SS, TTT, DD, O, CC, HTot](tail, newHeadFibre)
-   }
-
-   //    val head = headfibre(tail.Var)
-
-   //    type Family = FuncLike[Term, head.Family]
-
-   def induced(f: Func[O, Cod]): Family => TargetType = {
-     val x = tail.Var
-     val g = apply(f.dom).Var
-     lambda(g)(
-       lambda(x)(headfibre(x).induced(f)(g(x)))
-     )
-
-   }
-
-   def inducedDep(f: FuncLike[O, Cod]): Family => DepTargetType = {
-     val x = tail.Var
-     val g = apply(f.dom).Var
-     lambda(g)(
-       lambda(x)(headfibre(x).inducedDep(f)(g(x)))
-     )
-
-   }
-
-   val univLevel = max(univlevel(tail.typ), headlevel)
- }
-=======
     /**
       * the universe containing the type
       */
@@ -921,5 +606,4 @@
 
     val univLevel = max(univlevel(tail.typ), headlevel)
   }
->>>>>>> fa216ba5
 }