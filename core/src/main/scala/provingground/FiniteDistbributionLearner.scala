package provingground

import DiffbleFunction._
import Collections._
import annotation._


/**
 * A combinator for learning systems with state finite distributions on vertices.
 * Systems are built from components labeled by elements of a set M.
 * The state also has weights for these components.
 * The components are built from: moves (partial functions), partial combinations and islands.
 *
 */
object FiniteDistributionLearner {
	/**
	 * An atom for a finite distribution
	 */
  case class Atom[V](x: V) extends DiffbleFunction[Double, FiniteDistribution[V]] {
	  val func = (w: Double) => FiniteDistribution[V](Set(Weighted(x, w)))

	  val grad = (w: Double) => (p: FiniteDistribution[V]) => p(x)
	}

	/**
	 * Evaluation at a point for a finite distribution
	 */
  case class Evaluate[V](x: V) extends DiffbleFunction[FiniteDistribution[V], Double] {
	  val func = (p: FiniteDistribution[V]) => p(x)

	  val grad = (p: FiniteDistribution[V]) => (w: Double) => FiniteDistribution[V](Set(Weighted(x, w)))

	}

  case class PtwiseProd[V](sc: V => Double) extends DiffbleFunction[FiniteDistribution[V], FiniteDistribution[V]] {
	  val func = (p: FiniteDistribution[V]) => {
	    val pmf = for (Weighted(x, w) <- p.pmf) yield Weighted(x, w * sc(x))
	    FiniteDistribution(pmf)
	  }

	  val grad = (q: FiniteDistribution[V]) => (p: FiniteDistribution[V]) => {
		val pmf = for (Weighted(x, w) <- p.pmf) yield Weighted(x, w * sc(x))
	    FiniteDistribution(pmf)
	  }

	}

	import DiffbleFunction._

  /**
   * Normalizing a finite distribution.
   */
  case class NormalizeFD[V]() extends DiffbleFunction[FiniteDistribution[V], FiniteDistribution[V]] {
   val func = (d: FiniteDistribution[V]) => d.normalized()

   val grad = (d: FiniteDistribution[V]) => (w: FiniteDistribution[V]) => w * (1 / d.norm)
  }

  /**
   * purging (randomly) a finite distribution.
   * @param size upper bound on the expected size of the support.
   */
  def purgeFD[V](size: Int)(fd : FiniteDistribution[V]) = fd filter ((x : V) => fd(x) * size > random.nextDouble())

		/**
	 * smooth function applying move wherever applicable
	 */
  case class MoveFn[V, W](f: V => Option[W]) extends DiffbleFunction[FiniteDistribution[V], FiniteDistribution[W]] {
	  val func =  (d: FiniteDistribution[V]) => {
	    val rawpmf = for (x<- d.support.toSeq; y<- f(x)) yield Weighted(y, d(x))
	    FiniteDistribution(Weighted.flatten(rawpmf).toSet).flatten
	  }

	  val grad = (d: FiniteDistribution[V]) => (w: FiniteDistribution[W]) => {
	    val rawpmf = for (x<- d.support; y<- f(x)) yield Weighted(x, w(y))
	    FiniteDistribution(rawpmf).flatten
	  }


	}

  case class CombinationFn[V](f: (V, V) => Option[V]) extends DiffbleFunction[FiniteDistribution[V], FiniteDistribution[V]] {
	  val func =  (d: FiniteDistribution[V]) => {
	    val rawpmf = for (a <- d.support.toSeq; b <- d.support.toSeq; y <- f(a, b)) yield
	    		Weighted(y, d(a) * d(b))
	    FiniteDistribution(Weighted.flatten(rawpmf).toSet).flatten
	  }

	  val grad = (d: FiniteDistribution[V]) => (w: FiniteDistribution[V]) => {
	    val rawpmf = (for (a <- d.support; b <- d.support; y <- f(a, b)) yield
	    		Set(Weighted(a, w(y) * d(b)), Weighted(b, w(y) * d(b)))).flatten
	    FiniteDistribution(rawpmf).flatten
	  }

	}

	/**
	 * Add a new vertex, mainly for lambdas
	 */
  case class NewVertex[V](v: V) extends DiffbleFunction[(Double, FiniteDistribution[V]), FiniteDistribution[V]] {
	  val func = (wp : (Double,  FiniteDistribution[V])) => wp._2 * (1 - wp._1) + (v, wp._1)

	  val grad = (wp: (Double, FiniteDistribution[V])) => (q: FiniteDistribution[V]) => {
	    val nov = q filter ((x: V) => x != v)
	    (q(v), nov * wp._1)
	  }

	}


	/**
	 * Returns a smooth function (FD[M], X) => X, given a parameter index m : M and a dynamical system f: X => X;
   * the system f should correspond to m. For a distribution p in FD[M], if p(m) denotes the value at m,
		* the smooth function being defined is p(m)f.
	 */
	def weightedDyn[M, X :  LinearStructure : InnerProduct]: (
	        M,  DiffbleFunction[X, X]
	        ) =>  DiffbleFunction[(FiniteDistribution[M], X), X] = (m, fn) => {
	  val pm = Proj1[FiniteDistribution[M], X]
	  val scm = Evaluate(m)
	  val atM = pm andthen scm andthen Incl1[Double, X]
	  val pv = Proj2[FiniteDistribution[M], X]
	  val fv = pv andthen fn andthen Incl2[Double, X]
	  val fnsum = vsum[ DiffbleFunction[(FiniteDistribution[M], X), (Double, X)]]
	  fnsum(atM, fv) andthen ScProd[X]
	}


<<<<<<< HEAD
	/**
	 * Extend differentiable function by identity on M.
	 */
	def extendM[M, X](
      fn:  DiffbleFunction[(FiniteDistribution[M], X), X]) : 
      DiffbleFunction[(FiniteDistribution[M], X), (FiniteDistribution[M], X)] = {
    /*
=======
  case class ExtendM[M, X](
      fn:  DiffbleFunction[(FiniteDistribution[M], X), X]) extends
      DiffbleFunction[(FiniteDistribution[M], X), (FiniteDistribution[M], X)]  {
>>>>>>> fdd25938
	  val func =  (mv: (FiniteDistribution[M], X)) => (mv._1, fn.func(mv))

	  val grad = (mv: (FiniteDistribution[M], X)) => (
        mw: (FiniteDistribution[M], X)) =>
          (mw._1 ++ fn.grad(mv)(mw._2)._1, fn.grad(mv)(mw._2)._2)
	}

	/**
	 * Extend differentiable function by identity on M.
	 */
	def extendM[M, X](
      fn:  DiffbleFunction[(FiniteDistribution[M], X), X]) :
      DiffbleFunction[(FiniteDistribution[M], X), (FiniteDistribution[M], X)] = {
        ExtendM(fn)

<<<<<<< HEAD
	  DiffbleFunction(func)(grad)*/
    ExtendM(fn)
=======
>>>>>>> fdd25938
	}
  
  case class ExtendM[M, X](
      fn:  DiffbleFunction[(FiniteDistribution[M], X), X]) extends 
      DiffbleFunction[(FiniteDistribution[M], X), (FiniteDistribution[M], X)]{
    val func =  (mv: (FiniteDistribution[M], X)) => (mv._1, fn.func(mv))

    val grad = (mv: (FiniteDistribution[M], X)) => (
        mw: (FiniteDistribution[M], X)) =>
          (mw._1 ++ fn.grad(mv)(mw._2)._1, fn.grad(mv)(mw._2)._2)

  }


  def matchFlow[A, B](fn : A => Option[B], target :  B => Double) = (d: FiniteDistribution[A]) => {
    val push = MoveFn(fn)

    val shiftb = (bs : FiniteDistribution[B]) => bs.feedback(target)

    shiftb ^: push
  }

  @tailrec def flow[A : LinearStructure](init : A, shift: A => A, epsilon : Double, n: Int): A = {
    lazy val sum = vsum[A]
    lazy val ScProd = vprod[A]
    if (n <1) init
    else flow(sum(init, ScProd(epsilon, shift(init))), shift, epsilon, n-1)
  }




  	case class ProjectV[M, V]() extends DiffbleFunction[
    (FiniteDistribution[M], FiniteDistribution[V]), FiniteDistribution[V]] {
  	  val func =  (mv: (FiniteDistribution[M], FiniteDistribution[V])) => mv._2

  	  val grad = (mv: (FiniteDistribution[M], FiniteDistribution[V])) =>
        (v : FiniteDistribution[V]) => (FiniteDistribution.empty[M], v)

  	}

    def projectV[M, V] : DiffbleFunction[
    (FiniteDistribution[M], FiniteDistribution[V]), FiniteDistribution[V]] = ProjectV[M, V]





}<|MERGE_RESOLUTION|>--- conflicted
+++ resolved
@@ -65,7 +65,7 @@
 		/**
 	 * smooth function applying move wherever applicable
 	 */
-  case class MoveFn[V, W](f: V => Option[W]) extends DiffbleFunction[FiniteDistribution[V], FiniteDistribution[W]] {
+  case class moveFn[V, W](f: V => Option[W]) extends DiffbleFunction[FiniteDistribution[V], FiniteDistribution[W]] {
 	  val func =  (d: FiniteDistribution[V]) => {
 	    val rawpmf = for (x<- d.support.toSeq; y<- f(x)) yield Weighted(y, d(x))
 	    FiniteDistribution(Weighted.flatten(rawpmf).toSet).flatten
@@ -76,7 +76,7 @@
 	    FiniteDistribution(rawpmf).flatten
 	  }
 
-
+	  
 	}
 
   case class CombinationFn[V](f: (V, V) => Option[V]) extends DiffbleFunction[FiniteDistribution[V], FiniteDistribution[V]] {
@@ -126,25 +126,14 @@
 	}
 
 
-<<<<<<< HEAD
-	/**
-	 * Extend differentiable function by identity on M.
-	 */
-	def extendM[M, X](
-      fn:  DiffbleFunction[(FiniteDistribution[M], X), X]) : 
-      DiffbleFunction[(FiniteDistribution[M], X), (FiniteDistribution[M], X)] = {
-    /*
-=======
   case class ExtendM[M, X](
       fn:  DiffbleFunction[(FiniteDistribution[M], X), X]) extends
       DiffbleFunction[(FiniteDistribution[M], X), (FiniteDistribution[M], X)]  {
->>>>>>> fdd25938
 	  val func =  (mv: (FiniteDistribution[M], X)) => (mv._1, fn.func(mv))
 
 	  val grad = (mv: (FiniteDistribution[M], X)) => (
         mw: (FiniteDistribution[M], X)) =>
           (mw._1 ++ fn.grad(mv)(mw._2)._1, fn.grad(mv)(mw._2)._2)
-	}
 
 	/**
 	 * Extend differentiable function by identity on M.
@@ -154,27 +143,11 @@
       DiffbleFunction[(FiniteDistribution[M], X), (FiniteDistribution[M], X)] = {
         ExtendM(fn)
 
-<<<<<<< HEAD
-	  DiffbleFunction(func)(grad)*/
-    ExtendM(fn)
-=======
->>>>>>> fdd25938
 	}
-  
-  case class ExtendM[M, X](
-      fn:  DiffbleFunction[(FiniteDistribution[M], X), X]) extends 
-      DiffbleFunction[(FiniteDistribution[M], X), (FiniteDistribution[M], X)]{
-    val func =  (mv: (FiniteDistribution[M], X)) => (mv._1, fn.func(mv))
-
-    val grad = (mv: (FiniteDistribution[M], X)) => (
-        mw: (FiniteDistribution[M], X)) =>
-          (mw._1 ++ fn.grad(mv)(mw._2)._1, fn.grad(mv)(mw._2)._2)
-
-  }
 
 
   def matchFlow[A, B](fn : A => Option[B], target :  B => Double) = (d: FiniteDistribution[A]) => {
-    val push = MoveFn(fn)
+    val push = moveFn(fn)
 
     val shiftb = (bs : FiniteDistribution[B]) => bs.feedback(target)
 
@@ -205,6 +178,5 @@
 
 
 
-
-
+	
 }