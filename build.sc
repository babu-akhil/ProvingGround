--- conflicted
+++ resolved
@@ -52,13 +52,8 @@
   ivy"org.scala-lang.modules::scala-xml:1.1.0",
   ivy"org.typelevel::spire::0.16.0",
   ivy"com.lihaoyi::fansi::0.2.4",
-<<<<<<< HEAD
-  ivy"com.lihaoyi::upickle::0.6.6",
-  ivy"com.lihaoyi::fastparse::2.0.4",
-=======
   ivy"com.lihaoyi::upickle::0.7.1",
-  ivy"com.lihaoyi::fastparse::1.0.0",
->>>>>>> e12e604d
+  ivy"com.lihaoyi::fastparse::2.1.0",
   ivy"com.chuusai::shapeless::2.3.3",
   ivy"org.typelevel::cats-core::1.4.0",
   ivy"io.monix::monix::3.0.0-RC2",
@@ -74,12 +69,12 @@
   def organization = "in.ac.iisc"
   def name = "ProvingGround"
 
-  override def scalacPluginIvyDeps = Agg(ivy"org.scalameta:::semanticdb-scalac:4.0.0")
+  // override def scalacPluginIvyDeps = Agg(ivy"org.scalameta:::semanticdb-scalac:4.0.0")
 
   override def scalacOptions =
     Seq("-Ypartial-unification",
       "-Yrangepos",
-      "-Xplugin-require:semanticdb",
+      // "-Xplugin-require:semanticdb",
       "-unchecked",
       "-deprecation",
       "-feature",
